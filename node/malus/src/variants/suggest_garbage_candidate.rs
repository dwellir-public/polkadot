// Copyright 2021 Parity Technologies (UK) Ltd.
// This file is part of Polkadot.

// Polkadot is free software: you can redistribute it and/or modify
// it under the terms of the GNU General Public License as published by
// the Free Software Foundation, either version 3 of the License, or
// (at your option) any later version.

// Polkadot is distributed in the hope that it will be useful,
// but WITHOUT ANY WARRANTY; without even the implied warranty of
// MERCHANTABILITY or FITNESS FOR A PARTICULAR PURPOSE.  See the
// GNU General Public License for more details.

// You should have received a copy of the GNU General Public License
// along with Polkadot.  If not, see <http://www.gnu.org/licenses/>.

//! A malicious node that stores bogus availability chunks, preventing others from
//! doing approval voting. This should lead to disputes depending if the validator
//! has fetched a malicious chunk.
//!
//! Attention: For usage with `zombienet` only!

#![allow(missing_docs)]

use polkadot_cli::{
	prepared_overseer_builder,
	service::{
		AuthorityDiscoveryApi, AuxStore, BabeApi, Block, Error, HeaderBackend, Overseer,
		OverseerConnector, OverseerGen, OverseerGenArgs, OverseerHandle, ParachainHost,
		ProvideRuntimeApi,
	},
};
use polkadot_node_primitives::{AvailableData, BlockData, PoV};
use polkadot_primitives::v2::{CandidateDescriptor, CandidateHash};

use polkadot_node_subsystem_util::request_validators;
use sp_core::traits::SpawnNamed;

// Filter wrapping related types.
use crate::{
	interceptor::*,
	shared::{MALICIOUS_POV, MALUS},
	variants::{
		create_fake_candidate_commitments, FakeCandidateValidation, FakeCandidateValidationError,
		ReplaceValidationResult,
	},
};

// Import extra types relevant to the particular
// subsystem.
use polkadot_node_subsystem::{
	messages::{CandidateBackingMessage, CollatorProtocolMessage},
	SpawnGlue,
};
use polkadot_primitives::v2::CandidateReceipt;

use std::{
	collections::HashMap,
	sync::{Arc, Mutex},
};

struct Inner {
	/// Maps malicious candidate hash to original candidate hash.
	/// It is used to replace outgoing collator protocol seconded messages.
	map: HashMap<CandidateHash, CandidateHash>,
}

/// Replace outgoing approval messages with disputes.
#[derive(Clone)]
struct NoteCandidate<Spawner> {
	inner: Arc<Mutex<Inner>>,
	spawner: Spawner,
}

impl<Sender, Spawner> MessageInterceptor<Sender> for NoteCandidate<Spawner>
where
	Sender: overseer::CandidateBackingSenderTrait + Clone + Send + 'static,
	Spawner: overseer::gen::Spawner + Clone + 'static,
{
	type Message = CandidateBackingMessage;

	/// Intercept incoming `Second` requests from the `collator-protocol` subsystem. We take
	fn intercept_incoming(
		&self,
		subsystem_sender: &mut Sender,
		msg: FromOrchestra<Self::Message>,
	) -> Option<FromOrchestra<Self::Message>> {
		match msg {
<<<<<<< HEAD
			FromOverseer::Communication {
				msg:
					CandidateBackingMessage::Second(
						relay_parent,
						candidate,
						persisted_validation_data,
						_pov,
					),
=======
			FromOrchestra::Communication {
				msg: CandidateBackingMessage::Second(relay_parent, candidate, _pov),
>>>>>>> 2983e53e
			} => {
				gum::debug!(
					target: MALUS,
					candidate_hash = ?candidate.hash(),
					?relay_parent,
					"Received request to second candidate"
				);

				let pov = PoV { block_data: BlockData(MALICIOUS_POV.into()) };

				let (sender, receiver) = std::sync::mpsc::channel();
				let mut new_sender = subsystem_sender.clone();
				let _candidate = candidate.clone();
				self.spawner.spawn_blocking(
					"malus-get-n-validators",
					Some("malus"),
					Box::pin(async move {
						gum::trace!(target: MALUS, "Requesting validators");
						let n_validators = request_validators(relay_parent, &mut new_sender)
							.await
							.await
							.unwrap()
							.unwrap()
							.len();
						gum::trace!(target: MALUS, "Validators {}", n_validators);
						sender.send(n_validators).expect("channel is still open");
					}),
				);

				let n_validators = receiver.recv().unwrap();

				let validation_data_hash = persisted_validation_data.hash();
				let validation_code_hash = candidate.descriptor.validation_code_hash;
				let validation_data_relay_parent_number =
					persisted_validation_data.relay_parent_number;

				gum::trace!(
					target: MALUS,
					candidate_hash = ?candidate.hash(),
					?relay_parent,
					?n_validators,
					?validation_data_hash,
					?validation_code_hash,
					?validation_data_relay_parent_number,
					"Fetched current validators set"
				);

				let malicious_available_data = AvailableData {
					pov: Arc::new(pov.clone()),
					validation_data: persisted_validation_data.clone(),
				};

				let pov_hash = pov.hash();
				let erasure_root = {
					let chunks =
						erasure::obtain_chunks_v1(n_validators as usize, &malicious_available_data)
							.unwrap();

					let branches = erasure::branches(chunks.as_ref());
					branches.root()
				};

				let (collator_id, collator_signature) = {
					use polkadot_primitives::v2::CollatorPair;
					use sp_core::crypto::Pair;

					let collator_pair = CollatorPair::generate().0;
					let signature_payload = polkadot_primitives::v2::collator_signature_payload(
						&relay_parent,
						&candidate.descriptor().para_id,
						&validation_data_hash,
						&pov_hash,
						&validation_code_hash,
					);

					(collator_pair.public(), collator_pair.sign(&signature_payload))
				};

				let malicious_commitments =
					create_fake_candidate_commitments(&malicious_available_data.validation_data);

				let malicious_candidate = CandidateReceipt {
					descriptor: CandidateDescriptor {
						para_id: candidate.descriptor().para_id,
						relay_parent,
						collator: collator_id,
						persisted_validation_data_hash: validation_data_hash,
						pov_hash,
						erasure_root,
						signature: collator_signature,
						para_head: malicious_commitments.head_data.hash(),
						validation_code_hash,
					},
					commitments_hash: malicious_commitments.hash(),
				};
				let malicious_candidate_hash = malicious_candidate.hash();

				gum::debug!(
					target: MALUS,
					candidate_hash = ?candidate.hash(),
					?malicious_candidate_hash,
					"Created malicious candidate"
				);

				// Map malicious candidate to the original one. We need this mapping to send back the correct seconded statement
				// to the collators.
				self.inner
					.lock()
					.expect("bad lock")
					.map
					.insert(malicious_candidate_hash, candidate.hash());

<<<<<<< HEAD
				let message = FromOverseer::Communication {
					msg: CandidateBackingMessage::Second(
						relay_parent,
						malicious_candidate,
						persisted_validation_data,
						pov,
					),
=======
				let message = FromOrchestra::Communication {
					msg: CandidateBackingMessage::Second(relay_parent, malicious_candidate, pov),
>>>>>>> 2983e53e
				};

				Some(message)
			},
			FromOrchestra::Communication { msg } => Some(FromOrchestra::Communication { msg }),
			FromOrchestra::Signal(signal) => Some(FromOrchestra::Signal(signal)),
		}
	}

	fn intercept_outgoing(
		&self,
		msg: overseer::CandidateBackingOutgoingMessages,
	) -> Option<overseer::CandidateBackingOutgoingMessages> {
		let msg = match msg {
			overseer::CandidateBackingOutgoingMessages::CollatorProtocolMessage(
				CollatorProtocolMessage::Seconded(relay_parent, statement),
			) => {
				// `parachain::collator-protocol: received an unexpected `CollationSeconded`: unknown statement statement=...`
				// TODO: Fix this error. We get this on colaltors because `malicious backing` creates a candidate that gets backed/included.
				// It is harmless for test parachain collators, but it will prevent cumulus based collators to make progress
				// as they wait for the relay chain to confirm the seconding of the collation.
				overseer::CandidateBackingOutgoingMessages::CollatorProtocolMessage(
					CollatorProtocolMessage::Seconded(relay_parent, statement),
				)
			},
			msg => msg,
		};
		Some(msg)
	}
}

/// Garbage candidate implementation wrapper which implements `OverseerGen` glue.
pub(crate) struct BackGarbageCandidateWrapper;

impl OverseerGen for BackGarbageCandidateWrapper {
	fn generate<'a, Spawner, RuntimeClient>(
		&self,
		connector: OverseerConnector,
		args: OverseerGenArgs<'a, Spawner, RuntimeClient>,
	) -> Result<(Overseer<SpawnGlue<Spawner>, Arc<RuntimeClient>>, OverseerHandle), Error>
	where
		RuntimeClient: 'static + ProvideRuntimeApi<Block> + HeaderBackend<Block> + AuxStore,
		RuntimeClient::Api: ParachainHost<Block> + BabeApi<Block> + AuthorityDiscoveryApi<Block>,
		Spawner: 'static + SpawnNamed + Clone + Unpin,
	{
		let inner = Inner { map: std::collections::HashMap::new() };
		let inner_mut = Arc::new(Mutex::new(inner));
		let note_candidate =
			NoteCandidate { inner: inner_mut.clone(), spawner: SpawnGlue(args.spawner.clone()) };

		let validation_filter = ReplaceValidationResult::new(
			FakeCandidateValidation::BackingAndApprovalValid,
			FakeCandidateValidationError::InvalidOutputs,
			SpawnGlue(args.spawner.clone()),
		);

		prepared_overseer_builder(args)?
			.replace_candidate_backing(move |cb| InterceptedSubsystem::new(cb, note_candidate))
			.replace_candidate_validation(move |cb| {
				InterceptedSubsystem::new(cb, validation_filter)
			})
			.build_with_connector(connector)
			.map_err(|e| e.into())
	}
}<|MERGE_RESOLUTION|>--- conflicted
+++ resolved
@@ -86,8 +86,7 @@
 		msg: FromOrchestra<Self::Message>,
 	) -> Option<FromOrchestra<Self::Message>> {
 		match msg {
-<<<<<<< HEAD
-			FromOverseer::Communication {
+			FromOrchestra::Communication {
 				msg:
 					CandidateBackingMessage::Second(
 						relay_parent,
@@ -95,10 +94,6 @@
 						persisted_validation_data,
 						_pov,
 					),
-=======
-			FromOrchestra::Communication {
-				msg: CandidateBackingMessage::Second(relay_parent, candidate, _pov),
->>>>>>> 2983e53e
 			} => {
 				gum::debug!(
 					target: MALUS,
@@ -211,18 +206,13 @@
 					.map
 					.insert(malicious_candidate_hash, candidate.hash());
 
-<<<<<<< HEAD
-				let message = FromOverseer::Communication {
+				let message = FromOrchestra::Communication {
 					msg: CandidateBackingMessage::Second(
 						relay_parent,
 						malicious_candidate,
 						persisted_validation_data,
 						pov,
 					),
-=======
-				let message = FromOrchestra::Communication {
-					msg: CandidateBackingMessage::Second(relay_parent, malicious_candidate, pov),
->>>>>>> 2983e53e
 				};
 
 				Some(message)
