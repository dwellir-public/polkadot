--- conflicted
+++ resolved
@@ -80,27 +80,8 @@
 			}
 		);
 
-<<<<<<< HEAD
-		assert_matches!(check_result.await.unwrap(), AssumptionCheckOutcome::Matches(d) => {
+		assert_matches!(check_result.await, AssumptionCheckOutcome::Matches(d) => {
 			assert_eq!(d, validation_data);
-=======
-		assert_matches!(
-			ctx_handle.recv().await,
-			AllMessages::RuntimeApi(RuntimeApiMessage::Request(
-				rp,
-				RuntimeApiRequest::ValidationCode(p, OccupiedCoreAssumption::Included, tx)
-			)) => {
-				assert_eq!(rp, relay_parent);
-				assert_eq!(p, para_id);
-
-				let _ = tx.send(Ok(Some(validation_code.clone())));
-			}
-		);
-
-		assert_matches!(check_result.await, AssumptionCheckOutcome::Matches(o, v) => {
-			assert_eq!(o, validation_data);
-			assert_eq!(v, validation_code);
->>>>>>> 6edd70fa
 		});
 	};
 
@@ -150,27 +131,8 @@
 			}
 		);
 
-<<<<<<< HEAD
-		assert_matches!(check_result.await.unwrap(), AssumptionCheckOutcome::Matches(d) => {
+		assert_matches!(check_result.await, AssumptionCheckOutcome::Matches(d) => {
 			assert_eq!(d, validation_data);
-=======
-		assert_matches!(
-			ctx_handle.recv().await,
-			AllMessages::RuntimeApi(RuntimeApiMessage::Request(
-				rp,
-				RuntimeApiRequest::ValidationCode(p, OccupiedCoreAssumption::TimedOut, tx)
-			)) => {
-				assert_eq!(rp, relay_parent);
-				assert_eq!(p, para_id);
-
-				let _ = tx.send(Ok(Some(validation_code.clone())));
-			}
-		);
-
-		assert_matches!(check_result.await, AssumptionCheckOutcome::Matches(o, v) => {
-			assert_eq!(o, validation_data);
-			assert_eq!(v, validation_code);
->>>>>>> 6edd70fa
 		});
 	};
 
@@ -242,17 +204,8 @@
 	let (mut ctx, mut ctx_handle) =
 		test_helpers::make_subsystem_context::<AllMessages, _>(pool.clone());
 
-<<<<<<< HEAD
 	let (check_fut, check_result) =
-		request_validation_code_by_hash(&mut ctx, &candidate).remote_handle();
-=======
-	let (check_fut, check_result) = check_assumption_validation_data(
-		ctx.sender(),
-		&candidate,
-		OccupiedCoreAssumption::TimedOut,
-	)
-	.remote_handle();
->>>>>>> 6edd70fa
+		request_validation_code_by_hash(ctx.sender(), &candidate).remote_handle();
 
 	let test_fut = async move {
 		assert_matches!(
@@ -267,11 +220,7 @@
 			}
 		);
 
-<<<<<<< HEAD
-		assert_matches!(check_result.await.unwrap(), Ok(None));
-=======
-		assert_matches!(check_result.await, AssumptionCheckOutcome::BadRequest);
->>>>>>> 6edd70fa
+		assert_matches!(check_result.await, Ok(None));
 	};
 
 	let test_fut = future::join(test_fut, check_fut);
@@ -339,12 +288,8 @@
 impl ValidationBackend for MockValidatorBackend {
 	async fn validate_candidate(
 		&mut self,
-<<<<<<< HEAD
 		raw_validation_code: Pvf,
-=======
-		_raw_validation_code: Vec<u8>,
 		_timeout: Duration,
->>>>>>> 6edd70fa
 		_params: ValidationParams,
 	) -> Result<WasmValidationResult, ValidationError> {
 		match raw_validation_code {
@@ -380,15 +325,17 @@
 	};
 
 	let pool = TaskExecutor::new();
-	let (mut ctx, mut ctx_handle) = test_helpers::make_subsystem_context(pool.clone());
+	let (mut ctx, mut ctx_handle) =
+		test_helpers::make_subsystem_context::<AllMessages, _>(pool.clone());
 
 	let (check_fut, check_result) = validate_candidate_exhaustive(
-		&mut ctx,
+		ctx.sender(),
 		MockValidatorBackend::with_hardcoded_result(Ok(validation_result)),
 		validation_data.clone(),
 		None,
 		descriptor,
 		Arc::new(pov),
+		Duration::from_secs(0),
 		&metrics,
 	)
 	.remote_handle();
@@ -409,7 +356,7 @@
 			}
 		);
 
-		assert_matches!(check_result.await.unwrap(), Ok(ValidationResult::Valid(_, _)));
+		assert_matches!(check_result.await, Ok(ValidationResult::Valid(_, _)));
 	};
 
 	let test_fut = future::join(test_fut, check_fut);
@@ -419,7 +366,8 @@
 #[test]
 fn candidate_validation_ok_is_ok() {
 	let pool = TaskExecutor::new();
-	let (mut ctx, mut _ctx_handle) = test_helpers::make_subsystem_context(pool.clone());
+	let (mut ctx, mut _ctx_handle) =
+		test_helpers::make_subsystem_context::<AllMessages, _>(pool.clone());
 
 	let validation_data = PersistedValidationData { max_pov_size: 1024, ..Default::default() };
 
@@ -451,7 +399,7 @@
 	};
 
 	let v = executor::block_on(validate_candidate_exhaustive(
-		&mut ctx,
+		ctx.sender(),
 		MockValidatorBackend::with_hardcoded_result(Ok(validation_result)),
 		validation_data.clone(),
 		Some(validation_code),
@@ -475,7 +423,8 @@
 #[test]
 fn candidate_validation_bad_return_is_invalid() {
 	let pool = TaskExecutor::new();
-	let (mut ctx, mut _ctx_handle) = test_helpers::make_subsystem_context(pool.clone());
+	let (mut ctx, mut _ctx_handle) =
+		test_helpers::make_subsystem_context::<AllMessages, _>(pool.clone());
 
 	let validation_data = PersistedValidationData { max_pov_size: 1024, ..Default::default() };
 
@@ -496,7 +445,7 @@
 	assert!(check.is_ok());
 
 	let v = executor::block_on(validate_candidate_exhaustive(
-		&mut ctx,
+		ctx.sender(),
 		MockValidatorBackend::with_hardcoded_result(Err(ValidationError::InvalidCandidate(
 			WasmInvalidCandidate::AmbigiousWorkerDeath,
 		))),
@@ -515,7 +464,8 @@
 #[test]
 fn candidate_validation_timeout_is_internal_error() {
 	let pool = TaskExecutor::new();
-	let (mut ctx, mut _ctx_handle) = test_helpers::make_subsystem_context(pool.clone());
+	let (mut ctx, mut _ctx_handle) =
+		test_helpers::make_subsystem_context::<AllMessages, _>(pool.clone());
 
 	let validation_data = PersistedValidationData { max_pov_size: 1024, ..Default::default() };
 
@@ -536,7 +486,7 @@
 	assert!(check.is_ok());
 
 	let v = executor::block_on(validate_candidate_exhaustive(
-		&mut ctx,
+		ctx.sender(),
 		MockValidatorBackend::with_hardcoded_result(Err(ValidationError::InvalidCandidate(
 			WasmInvalidCandidate::HardTimeout,
 		))),
@@ -554,7 +504,8 @@
 #[test]
 fn candidate_validation_code_mismatch_is_invalid() {
 	let pool = TaskExecutor::new();
-	let (mut ctx, mut _ctx_handle) = test_helpers::make_subsystem_context(pool.clone());
+	let (mut ctx, mut _ctx_handle) =
+		test_helpers::make_subsystem_context::<AllMessages, _>(pool.clone());
 
 	let validation_data = PersistedValidationData { max_pov_size: 1024, ..Default::default() };
 
@@ -575,7 +526,7 @@
 	assert_matches!(check, Err(InvalidCandidate::CodeHashMismatch));
 
 	let v = executor::block_on(validate_candidate_exhaustive(
-		&mut ctx,
+		ctx.sender(),
 		MockValidatorBackend::with_hardcoded_result(Err(ValidationError::InvalidCandidate(
 			WasmInvalidCandidate::HardTimeout,
 		))),
@@ -594,7 +545,8 @@
 #[test]
 fn compressed_code_works() {
 	let pool = TaskExecutor::new();
-	let (mut ctx, mut _ctx_handle) = test_helpers::make_subsystem_context(pool.clone());
+	let (mut ctx, mut _ctx_handle) =
+		test_helpers::make_subsystem_context::<AllMessages, _>(pool.clone());
 
 	let validation_data = PersistedValidationData { max_pov_size: 1024, ..Default::default() };
 	let pov = PoV { block_data: BlockData(vec![1; 32]) };
@@ -621,7 +573,7 @@
 	};
 
 	let v = executor::block_on(validate_candidate_exhaustive(
-		&mut ctx,
+		ctx.sender(),
 		MockValidatorBackend::with_hardcoded_result(Ok(validation_result)),
 		validation_data,
 		Some(validation_code),
@@ -637,7 +589,8 @@
 #[test]
 fn code_decompression_failure_is_invalid() {
 	let pool = TaskExecutor::new();
-	let (mut ctx, mut _ctx_handle) = test_helpers::make_subsystem_context(pool.clone());
+	let (mut ctx, mut _ctx_handle) =
+		test_helpers::make_subsystem_context::<AllMessages, _>(pool.clone());
 
 	let validation_data = PersistedValidationData { max_pov_size: 1024, ..Default::default() };
 	let pov = PoV { block_data: BlockData(vec![1; 32]) };
@@ -665,7 +618,7 @@
 	};
 
 	let v = executor::block_on(validate_candidate_exhaustive(
-		&mut ctx,
+		ctx.sender(),
 		MockValidatorBackend::with_hardcoded_result(Ok(validation_result)),
 		validation_data,
 		Some(validation_code),
@@ -681,7 +634,8 @@
 #[test]
 fn pov_decompression_failure_is_invalid() {
 	let pool = TaskExecutor::new();
-	let (mut ctx, mut _ctx_handle) = test_helpers::make_subsystem_context(pool.clone());
+	let (mut ctx, mut _ctx_handle) =
+		test_helpers::make_subsystem_context::<AllMessages, _>(pool.clone());
 
 	let validation_data =
 		PersistedValidationData { max_pov_size: POV_BOMB_LIMIT as u32, ..Default::default() };
@@ -710,7 +664,7 @@
 	};
 
 	let v = executor::block_on(validate_candidate_exhaustive(
-		&mut ctx,
+		ctx.sender(),
 		MockValidatorBackend::with_hardcoded_result(Ok(validation_result)),
 		validation_data,
 		Some(validation_code),
