// Copyright 2020 Parity Technologies (UK) Ltd.
// This file is part of Polkadot.

// Polkadot is free software: you can redistribute it and/or modify
// it under the terms of the GNU General Public License as published by
// the Free Software Foundation, either version 3 of the License, or
// (at your option) any later version.

// Polkadot is distributed in the hope that it will be useful,
// but WITHOUT ANY WARRANTY; without even the implied warranty of
// MERCHANTABILITY or FITNESS FOR A PARTICULAR PURPOSE.  See the
// GNU General Public License for more details.

// You should have received a copy of the GNU General Public License
// along with Polkadot.  If not, see <http://www.gnu.org/licenses/>.

//! The Approval Voting Subsystem.
//!
//! This subsystem is responsible for determining candidates to do approval checks
//! on, performing those approval checks, and tracking the assignments and approvals
//! of others. It uses this information to determine when candidates and blocks have
//! been sufficiently approved to finalize.

use polkadot_node_subsystem::{
	messages::{
		AssignmentCheckResult, ApprovalCheckResult, ApprovalVotingMessage,
		RuntimeApiMessage, RuntimeApiRequest, ChainApiMessage, ApprovalDistributionMessage,
		ValidationFailed, CandidateValidationMessage, AvailabilityRecoveryMessage,
	},
	errors::RecoveryError,
	Subsystem, SubsystemContext, SubsystemError, SubsystemResult, SpawnedSubsystem,
	FromOverseer, OverseerSignal,
};
use polkadot_node_subsystem_util::{
	metrics::{self, prometheus},
};
use polkadot_primitives::v1::{
	ValidatorIndex, Hash, SessionIndex, SessionInfo, CandidateHash,
	CandidateReceipt, BlockNumber, PersistedValidationData,
	ValidationCode, CandidateDescriptor, PoV, ValidatorPair, ValidatorSignature, ValidatorId,
	CandidateIndex, GroupIndex,
};
use polkadot_node_primitives::ValidationResult;
use polkadot_node_primitives::approval::{
	IndirectAssignmentCert, IndirectSignedApprovalVote, ApprovalVote, DelayTranche,
};
use polkadot_node_jaeger as jaeger;
use parity_scale_codec::Encode;
use sc_keystore::LocalKeystore;
use sp_consensus_slots::Slot;
use sp_runtime::traits::AppVerify;
use sp_application_crypto::Pair;
use kvdb::KeyValueDB;

use futures::prelude::*;
use futures::channel::{mpsc, oneshot};

use std::collections::{BTreeMap, HashMap};
use std::collections::btree_map::Entry;
use std::sync::Arc;

use approval_checking::RequiredTranches;
use persisted_entries::{ApprovalEntry, CandidateEntry, BlockEntry};
use criteria::{AssignmentCriteria, RealAssignmentCriteria};
use time::{slot_number_to_tick, Tick, Clock, ClockExt, SystemClock};

mod approval_checking;
mod approval_db;
mod criteria;
mod import;
mod time;
mod persisted_entries;

#[cfg(test)]
mod tests;

const APPROVAL_SESSIONS: SessionIndex = 6;
const LOG_TARGET: &str = "parachain::approval-voting";

/// Configuration for the approval voting subsystem
pub struct Config {
	/// The path where the approval-voting DB should be kept. This directory is completely removed when starting
	/// the service.
	pub path: std::path::PathBuf,
	/// The cache size, in bytes, to spend on approval checking metadata.
	pub cache_size: Option<usize>,
	/// The slot duration of the consensus algorithm, in milliseconds. Should be evenly
	/// divisible by 500.
	pub slot_duration_millis: u64,
}

/// The approval voting subsystem.
pub struct ApprovalVotingSubsystem {
	/// LocalKeystore is needed for assignment keys, but not necessarily approval keys.
	///
	/// We do a lot of VRF signing and need the keys to have low latency.
	keystore: Arc<LocalKeystore>,
	slot_duration_millis: u64,
	db: Arc<dyn KeyValueDB>,
	metrics: Metrics,
}

#[derive(Clone)]
struct MetricsInner {
	imported_candidates_total: prometheus::Counter<prometheus::U64>,
	assignments_produced_total: prometheus::Counter<prometheus::U64>,
	approvals_produced_total: prometheus::Counter<prometheus::U64>,
	no_shows_total: prometheus::Counter<prometheus::U64>,
	wakeups_triggered_total: prometheus::Counter<prometheus::U64>,
	candidate_approval_time_ticks: prometheus::Histogram,
	block_approval_time_ticks: prometheus::Histogram,
}

/// Aproval Voting metrics.
#[derive(Default, Clone)]
pub struct Metrics(Option<MetricsInner>);

impl Metrics {
	fn on_candidate_imported(&self) {
		if let Some(metrics) = &self.0 {
			metrics.imported_candidates_total.inc();
		}
	}

	fn on_assignment_produced(&self) {
		if let Some(metrics) = &self.0 {
			metrics.assignments_produced_total.inc();
		}
	}

	fn on_approval_produced(&self) {
		if let Some(metrics) = &self.0 {
			metrics.approvals_produced_total.inc();
		}
	}

	fn on_no_shows(&self, n: usize) {
		if let Some(metrics) = &self.0 {
			metrics.no_shows_total.inc_by(n as u64);
		}
	}

	fn on_wakeup(&self) {
		if let Some(metrics) = &self.0 {
			metrics.wakeups_triggered_total.inc();
		}
	}

	fn on_candidate_approved(&self, ticks: Tick) {
		if let Some(metrics) = &self.0 {
			metrics.candidate_approval_time_ticks.observe(ticks as f64);
		}
	}

	fn on_block_approved(&self, ticks: Tick) {
		if let Some(metrics) = &self.0 {
			metrics.block_approval_time_ticks.observe(ticks as f64);
		}
	}
}

impl metrics::Metrics for Metrics {
	fn try_register(
		registry: &prometheus::Registry,
	) -> std::result::Result<Self, prometheus::PrometheusError> {
		let metrics = MetricsInner {
			imported_candidates_total: prometheus::register(
				prometheus::Counter::new(
					"parachain_imported_candidates_total",
					"Number of candidates imported by the approval voting subsystem",
				)?,
				registry,
			)?,
			assignments_produced_total: prometheus::register(
				prometheus::Counter::new(
					"parachain_assignments_produced_total",
					"Number of assignments produced by the approval voting subsystem",
				)?,
				registry,
			)?,
			approvals_produced_total: prometheus::register(
				prometheus::Counter::new(
					"parachain_approvals_produced_total",
					"Number of approvals produced by the approval voting subsystem",
				)?,
				registry,
			)?,
			no_shows_total: prometheus::register(
				prometheus::Counter::new(
					"parachain_approvals_no_shows_total",
					"Number of assignments which became no-shows in the approval voting subsystem",
				)?,
				registry,
			)?,
			wakeups_triggered_total: prometheus::register(
				prometheus::Counter::new(
					"parachain_approvals_wakeups_total",
					"Number of times we woke up to process a candidate in the approval voting subsystem",
				)?,
				registry,
			)?,
			candidate_approval_time_ticks: prometheus::register(
				prometheus::Histogram::with_opts(
					prometheus::HistogramOpts::new(
						"parachain_approvals_candidate_approval_time_ticks",
						"Number of ticks (500ms) to approve candidates.",
					).buckets(vec![6.0, 12.0, 18.0, 24.0, 30.0, 36.0, 72.0, 100.0, 144.0]),
				)?,
				registry,
			)?,
			block_approval_time_ticks: prometheus::register(
				prometheus::Histogram::with_opts(
					prometheus::HistogramOpts::new(
						"parachain_approvals_blockapproval_time_ticks",
						"Number of ticks (500ms) to approve blocks.",
					).buckets(vec![6.0, 12.0, 18.0, 24.0, 30.0, 36.0, 72.0, 100.0, 144.0]),
				)?,
				registry,
			)?,
		};

		Ok(Metrics(Some(metrics)))
	}
}

impl ApprovalVotingSubsystem {
	/// Create a new approval voting subsystem with the given keystore and config,
	/// which creates a DB at the given path. This function will delete the directory
	/// at the given path if it already exists.
	pub fn with_config(
		config: Config,
		keystore: Arc<LocalKeystore>,
		metrics: Metrics,
	) -> std::io::Result<Self> {
		const DEFAULT_CACHE_SIZE: usize = 100 * 1024 * 1024; // 100MiB default should be fine unless finality stalls.

		let db = approval_db::v1::clear_and_recreate(
			&config.path,
			config.cache_size.unwrap_or(DEFAULT_CACHE_SIZE),
		)?;

		Ok(ApprovalVotingSubsystem {
			keystore,
			slot_duration_millis: config.slot_duration_millis,
			db,
			metrics,
		})
	}
}

impl<C> Subsystem<C> for ApprovalVotingSubsystem
	where C: SubsystemContext<Message = ApprovalVotingMessage>
{
	fn start(self, ctx: C) -> SpawnedSubsystem {
		let future = run::<C>(
			ctx,
			self,
			Box::new(SystemClock),
			Box::new(RealAssignmentCriteria),
		)
			.map_err(|e| SubsystemError::with_origin("approval-voting", e))
			.boxed();

		SpawnedSubsystem {
			name: "approval-voting-subsystem",
			future,
		}
	}
}

enum BackgroundRequest {
	ApprovalVote(ApprovalVoteRequest),
	CandidateValidation(
		PersistedValidationData,
		ValidationCode,
		CandidateDescriptor,
		Arc<PoV>,
		oneshot::Sender<Result<ValidationResult, ValidationFailed>>,
	),
}

struct ApprovalVoteRequest {
	validator_index: ValidatorIndex,
	block_hash: Hash,
	candidate_index: usize,
}

#[derive(Default)]
struct Wakeups {
	// Tick -> [(Relay Block, Candidate Hash)]
	wakeups: BTreeMap<Tick, Vec<(Hash, CandidateHash)>>,
	reverse_wakeups: HashMap<(Hash, CandidateHash), Tick>,
}

impl Wakeups {
	// Returns the first tick there exist wakeups for, if any.
	fn first(&self) -> Option<Tick> {
		self.wakeups.keys().next().map(|t| *t)
	}

	// Schedules a wakeup at the given tick. no-op if there is already an earlier or equal wake-up
	// for these values. replaces any later wakeup.
	fn schedule(&mut self, block_hash: Hash, candidate_hash: CandidateHash, tick: Tick) {
		if let Some(prev) = self.reverse_wakeups.get(&(block_hash, candidate_hash)) {
			if prev <= &tick { return }

			// we are replacing previous wakeup with an earlier one.
			if let Entry::Occupied(mut entry) = self.wakeups.entry(*prev) {
				if let Some(pos) = entry.get().iter()
					.position(|x| x == &(block_hash, candidate_hash))
				{
					entry.get_mut().remove(pos);
				}

				if entry.get().is_empty() {
					let _ = entry.remove_entry();
				}
			}
		}

		self.reverse_wakeups.insert((block_hash, candidate_hash), tick);
		self.wakeups.entry(tick).or_default().push((block_hash, candidate_hash));
	}

	// Get the wakeup for a particular block/candidate combo, if any.
	fn wakeup_for(&self, block_hash: Hash, candidate_hash: CandidateHash) -> Option<Tick> {
		self.reverse_wakeups.get(&(block_hash, candidate_hash)).map(|t| *t)
	}

	// Returns the next wakeup. this future never returns if there are no wakeups.
	async fn next(&mut self, clock: &(dyn Clock + Sync)) -> (Tick, Hash, CandidateHash) {
		match self.first() {
			None => future::pending().await,
			Some(tick) => {
				clock.wait(tick).await;
				match self.wakeups.entry(tick) {
					Entry::Vacant(_) => panic!("entry is known to exist since `first` was `Some`; qed"),
					Entry::Occupied(mut entry) => {
						let (hash, candidate_hash) = entry.get_mut().pop()
							.expect("empty entries are removed here and in `schedule`; no other mutation of this map; qed");

						if entry.get().is_empty() {
							let _ = entry.remove();
						}

						self.reverse_wakeups.remove(&(hash, candidate_hash));

						(tick, hash, candidate_hash)
					}
				}
			}
		}
	}
}

/// A read-only handle to a database.
trait DBReader {
	fn load_block_entry(
		&self,
		block_hash: &Hash,
	) -> SubsystemResult<Option<BlockEntry>>;

	fn load_candidate_entry(
		&self,
		candidate_hash: &CandidateHash,
	) -> SubsystemResult<Option<CandidateEntry>>;
}

// This is a submodule to enforce opacity of the inner DB type.
mod approval_db_v1_reader {
	use super::{
		DBReader, KeyValueDB, Hash, CandidateHash, BlockEntry, CandidateEntry,
		Arc, SubsystemResult, SubsystemError, approval_db,
	};

	/// A DB reader that uses the approval-db V1 under the hood.
	pub(super) struct ApprovalDBV1Reader<T: ?Sized>(Arc<T>);

	impl<T: ?Sized> From<Arc<T>> for ApprovalDBV1Reader<T> {
		fn from(a: Arc<T>) -> Self {
			ApprovalDBV1Reader(a)
		}
	}

	impl DBReader for ApprovalDBV1Reader<dyn KeyValueDB> {
		fn load_block_entry(
			&self,
			block_hash: &Hash,
		) -> SubsystemResult<Option<BlockEntry>> {
			approval_db::v1::load_block_entry(&*self.0, block_hash)
				.map(|e| e.map(Into::into))
				.map_err(|e| SubsystemError::with_origin("approval-voting", e))
		}

		fn load_candidate_entry(
			&self,
			candidate_hash: &CandidateHash,
		) -> SubsystemResult<Option<CandidateEntry>> {
			approval_db::v1::load_candidate_entry(&*self.0, candidate_hash)
				.map(|e| e.map(Into::into))
				.map_err(|e| SubsystemError::with_origin("approval-voting", e))
		}
	}
}
use approval_db_v1_reader::ApprovalDBV1Reader;

struct State<T> {
	session_window: import::RollingSessionWindow,
	keystore: Arc<LocalKeystore>,
	slot_duration_millis: u64,
	db: T,
	clock: Box<dyn Clock + Send + Sync>,
	assignment_criteria: Box<dyn AssignmentCriteria + Send + Sync>,
}

impl<T> State<T> {
	fn session_info(&self, i: SessionIndex) -> Option<&SessionInfo> {
		self.session_window.session_info(i)
	}
}

#[derive(Debug)]
enum Action {
	ScheduleWakeup {
		block_hash: Hash,
		candidate_hash: CandidateHash,
		tick: Tick,
	},
	WriteBlockEntry(BlockEntry),
	WriteCandidateEntry(CandidateHash, CandidateEntry),
	LaunchApproval {
		indirect_cert: IndirectAssignmentCert,
		candidate_index: CandidateIndex,
		session: SessionIndex,
		candidate: CandidateReceipt,
		backing_group: GroupIndex,
	},
	Conclude,
}

async fn run<C>(
	mut ctx: C,
	subsystem: ApprovalVotingSubsystem,
	clock: Box<dyn Clock + Send + Sync>,
	assignment_criteria: Box<dyn AssignmentCriteria + Send + Sync>,
) -> SubsystemResult<()>
	where C: SubsystemContext<Message = ApprovalVotingMessage>
{
	let (background_tx, background_rx) = mpsc::channel::<BackgroundRequest>(64);
	let mut state = State {
		session_window: Default::default(),
		keystore: subsystem.keystore,
		slot_duration_millis: subsystem.slot_duration_millis,
		db: ApprovalDBV1Reader::from(subsystem.db.clone()),
		clock,
		assignment_criteria,
	};

	let mut wakeups = Wakeups::default();

	let mut last_finalized_height: Option<BlockNumber> = None;
	let mut background_rx = background_rx.fuse();

	let db_writer = &*subsystem.db;

	loop {
		let actions = futures::select! {
			(tick, woken_block, woken_candidate) = wakeups.next(&*state.clock).fuse() => {
				subsystem.metrics.on_wakeup();
				process_wakeup(
					&mut state,
					woken_block,
					woken_candidate,
					tick,
				)?
			}
			next_msg = ctx.recv().fuse() => {
				handle_from_overseer(
					&mut ctx,
					&mut state,
					&subsystem.metrics,
					db_writer,
					next_msg?,
					&mut last_finalized_height,
					&wakeups,
				).await?
			}
			background_request = background_rx.next().fuse() => {
				if let Some(req) = background_request {
					handle_background_request(
						&mut ctx,
						&mut state,
						&subsystem.metrics,
						req,
					).await?
				} else {
					Vec::new()
				}
			}
		};

		if handle_actions(
			&mut ctx,
			&subsystem.metrics,
			&mut wakeups,
			db_writer,
			&background_tx,
			actions,
		).await? {
			break;
		}
	}

	Ok(())
}

// returns `true` if any of the actions was a `Conclude` command.
async fn handle_actions(
	ctx: &mut impl SubsystemContext,
	metrics: &Metrics,
	wakeups: &mut Wakeups,
	db: &dyn KeyValueDB,
	background_tx: &mpsc::Sender<BackgroundRequest>,
	actions: impl IntoIterator<Item = Action>,
) -> SubsystemResult<bool> {
	let mut transaction = approval_db::v1::Transaction::default();
	let mut conclude = false;

	for action in actions {
		match action {
			Action::ScheduleWakeup {
				block_hash,
				candidate_hash,
				tick,
			} => wakeups.schedule(block_hash, candidate_hash, tick),
			Action::WriteBlockEntry(block_entry) => {
				transaction.put_block_entry(block_entry.into());
			}
			Action::WriteCandidateEntry(candidate_hash, candidate_entry) => {
				transaction.put_candidate_entry(candidate_hash, candidate_entry.into());
			}
			Action::LaunchApproval {
				indirect_cert,
				candidate_index,
				session,
				candidate,
				backing_group,
			} => {
				metrics.on_assignment_produced();
				let block_hash = indirect_cert.block_hash;
				let validator_index = indirect_cert.validator;

				ctx.send_message(ApprovalDistributionMessage::DistributeAssignment(
					indirect_cert,
					candidate_index,
				).into()).await;

				launch_approval(
					ctx,
					background_tx.clone(),
					session,
					&candidate,
					validator_index,
					block_hash,
					candidate_index as _,
					backing_group,
				).await?
			}
			Action::Conclude => { conclude = true; }
		}
	}

	transaction.write(db)
		.map_err(|e| SubsystemError::with_origin("approval-voting", e))?;

	Ok(conclude)
}

// Handle an incoming signal from the overseer. Returns true if execution should conclude.
async fn handle_from_overseer(
	ctx: &mut impl SubsystemContext,
	state: &mut State<impl DBReader>,
	metrics: &Metrics,
	db_writer: &dyn KeyValueDB,
	x: FromOverseer<ApprovalVotingMessage>,
	last_finalized_height: &mut Option<BlockNumber>,
	wakeups: &Wakeups,
) -> SubsystemResult<Vec<Action>> {

	let actions = match x {
		FromOverseer::Signal(OverseerSignal::ActiveLeaves(update)) => {
			let mut actions = Vec::new();

			for (head, _span) in update.activated {
				match import::handle_new_head(
					ctx,
					state,
					db_writer,
					head,
					&*last_finalized_height,
				).await {
					Err(e) => return Err(SubsystemError::with_origin("db", e)),
					Ok(block_imported_candidates) => {
						// Schedule wakeups for all imported candidates.
						for block_batch in block_imported_candidates {
							tracing::debug!(
								target: LOG_TARGET,
								"Imported new block {} with {} included candidates",
								block_batch.block_hash,
								block_batch.imported_candidates.len(),
							);

							for (c_hash, c_entry) in block_batch.imported_candidates {
								metrics.on_candidate_imported();

								let our_tranche = c_entry
									.approval_entry(&block_batch.block_hash)
									.and_then(|a| a.our_assignment().map(|a| a.tranche()));

								if let Some(our_tranche) = our_tranche {
									let tick = our_tranche as Tick + block_batch.block_tick;
									tracing::trace!(
										target: LOG_TARGET,
										"Scheduling first wakeup at tranche {} for candidate {} in block ({}, tick={})",
										our_tranche,
										c_hash,
										block_batch.block_hash,
										block_batch.block_tick,
									);

									// Our first wakeup will just be the tranche of our assignment,
									// if any. This will likely be superseded by incoming assignments
									// and approvals which trigger rescheduling.
									actions.push(Action::ScheduleWakeup {
										block_hash: block_batch.block_hash,
										candidate_hash: c_hash,
										tick,
									});
								}
							}
						}
					}
				}
			}

			actions
		}
		FromOverseer::Signal(OverseerSignal::BlockFinalized(block_hash, block_number)) => {
			*last_finalized_height = Some(block_number);

			approval_db::v1::canonicalize(db_writer, block_number, block_hash)
				.map_err(|e| SubsystemError::with_origin("db", e))?;

			Vec::new()
		}
		FromOverseer::Signal(OverseerSignal::Conclude) => {
			vec![Action::Conclude]
		}
		FromOverseer::Communication { msg } => match msg {
			ApprovalVotingMessage::CheckAndImportAssignment(a, claimed_core, res) => {
				let (check_outcome, actions)
					= check_and_import_assignment(state, metrics, a, claimed_core)?;
				let _ = res.send(check_outcome);
				actions
			}
			ApprovalVotingMessage::CheckAndImportApproval(a, res) => {
				check_and_import_approval(state, metrics, a, |r| { let _ = res.send(r); })?.0
			}
			ApprovalVotingMessage::ApprovedAncestor(target, lower_bound, res ) => {
				match handle_approved_ancestor(ctx, &state.db, target, lower_bound, wakeups).await {
					Ok(v) => {
						let _ = res.send(v);
					}
					Err(e) => {
						let _ = res.send(None);
						return Err(e);
					}
				}

				Vec::new()
			}
		}
	};

	Ok(actions)
}

async fn handle_background_request(
	ctx: &mut impl SubsystemContext,
	state: &State<impl DBReader>,
	metrics: &Metrics,
	request: BackgroundRequest,
) -> SubsystemResult<Vec<Action>> {
	match request {
		BackgroundRequest::ApprovalVote(vote_request) => {
			issue_approval(ctx, state, metrics, vote_request).await
		}
		BackgroundRequest::CandidateValidation(
			validation_data,
			validation_code,
			descriptor,
			pov,
			tx,
		) => {
			ctx.send_message(CandidateValidationMessage::ValidateFromExhaustive(
				validation_data,
				validation_code,
				descriptor,
				pov,
				tx,
			).into()).await;

			Ok(Vec::new())
		}
	}
}

async fn handle_approved_ancestor(
	ctx: &mut impl SubsystemContext,
	db: &impl DBReader,
	target: Hash,
	lower_bound: BlockNumber,
	wakeups: &Wakeups,
) -> SubsystemResult<Option<(Hash, BlockNumber)>> {
	const MAX_TRACING_WINDOW: usize = 200;
	const ABNORMAL_DEPTH_THRESHOLD: usize = 5;

	use bitvec::{order::Lsb0, vec::BitVec};

	let mut span = jaeger::Span::new(&target, "approved-ancestor")
		.with_stage(jaeger::Stage::ApprovalChecking);

	let mut all_approved_max = None;

	let target_number = {
		let (tx, rx) = oneshot::channel();

		ctx.send_message(ChainApiMessage::BlockNumber(target, tx).into()).await;

		match rx.await {
			Ok(Ok(Some(n))) => n,
			Ok(Ok(None)) => return Ok(None),
			Ok(Err(_)) | Err(_)  => return Ok(None),
		}
	};

	if target_number <= lower_bound { return Ok(None) }

	span.add_string_fmt_debug_tag("target-number", target_number);
	span.add_string_fmt_debug_tag("target-hash", target);

	// request ancestors up to but not including the lower bound,
	// as a vote on the lower bound is implied if we cannot find
	// anything else.
	let ancestry = if target_number > lower_bound + 1 {
		let (tx, rx) = oneshot::channel();

		ctx.send_message(ChainApiMessage::Ancestors {
			hash: target,
			k: (target_number - (lower_bound + 1)) as usize,
			response_channel: tx,
		}.into()).await;

		match rx.await {
			Ok(Ok(a)) => a,
			Err(_) | Ok(Err(_)) => return Ok(None),
		}
	} else {
		Vec::new()
	};

	let mut bits: BitVec<Lsb0, u8> = Default::default();
	for (i, block_hash) in std::iter::once(target).chain(ancestry).enumerate() {
		// Block entries should be present as the assumption is that
		// nothing here is finalized. If we encounter any missing block
		// entries we can fail.
		let entry = match db.load_block_entry(&block_hash)? {
			None => {
				tracing::trace!{
					target: LOG_TARGET,
					"Chain between ({}, {}) and {} not fully known. Forcing vote on {}",
					target,
					target_number,
					lower_bound,
					lower_bound,
				}
				return Ok(None);
			}
			Some(b) => b,
		};

		// even if traversing millions of blocks this is fairly cheap and always dwarfed by the
		// disk lookups.
		bits.push(entry.is_fully_approved());
		if entry.is_fully_approved() {
			if all_approved_max.is_none() {
				// First iteration of the loop is target, i = 0. After that,
				// ancestry is moving backwards.
				all_approved_max = Some((block_hash, target_number - i as BlockNumber));
			}
		} else if bits.len() <= ABNORMAL_DEPTH_THRESHOLD {
			all_approved_max = None;
		} else {
			all_approved_max = None;

			let unapproved: Vec<_> = entry.unapproved_candidates().collect();
			tracing::debug!(
				target: LOG_TARGET,
<<<<<<< HEAD
				"Block {} is {} blocks deep and has {}/{} candidates approved",
=======
				"Block {} is {} blocks deep and has {}/{} candidates unapproved",
>>>>>>> 2bbeb01b
				block_hash,
				bits.len() - 1,
				unapproved.len(),
				entry.candidates().len(),
			);

			for candidate_hash in unapproved {
				match db.load_candidate_entry(&candidate_hash)? {
					None => {
						tracing::warn!(
							target: LOG_TARGET,
							?candidate_hash,
							"Missing expected candidate in DB",
						);

						continue;
					}
					Some(c_entry) => {
						match c_entry.approval_entry(&block_hash) {
							None => {
								tracing::warn!(
									target: LOG_TARGET,
									?candidate_hash,
									?block_hash,
									"Missing expected approval entry under candidate.",
								);
							}
							Some(a_entry) => {
<<<<<<< HEAD
=======
								let n_assignments = a_entry.n_assignments();
								let n_approvals = c_entry.approvals().count_ones();

								let status = || format!("{}/{}/{}",
									n_assignments,
									n_approvals,
									a_entry.n_validators(),
								);

>>>>>>> 2bbeb01b
								match a_entry.our_assignment() {
									None => tracing::debug!(
										target: LOG_TARGET,
										?candidate_hash,
										?block_hash,
<<<<<<< HEAD
=======
										status = %status(),
>>>>>>> 2bbeb01b
										"no assignment."
									),
									Some(a) => {
										let tranche = a.tranche();
										let triggered = a.triggered();

<<<<<<< HEAD
=======
										let next_wakeup = wakeups.wakeup_for(
											block_hash,
											candidate_hash,
										);

>>>>>>> 2bbeb01b
										tracing::debug!(
											target: LOG_TARGET,
											?candidate_hash,
											?block_hash,
											tranche,
<<<<<<< HEAD
											triggered,
											"assigned"
=======
											?next_wakeup,
											status = %status(),
											triggered,
											"assigned."
>>>>>>> 2bbeb01b
										);
									}
								}
							}
						}
					}
				}
			}
		}
	}

	tracing::trace!(
		target: LOG_TARGET,
		"approved blocks {}-[{}]-{}",
		target_number,
		{
			// formatting to divide bits by groups of 10.
			// when comparing logs on multiple machines where the exact vote
			// targets may differ, this grouping is useful.
			let mut s = String::with_capacity(bits.len());
			for (i, bit) in bits.iter().enumerate().take(MAX_TRACING_WINDOW) {
				s.push(if *bit { '1' } else { '0' });
				if (target_number - i as u32) % 10 == 0 && i != bits.len() - 1 { s.push(' '); }
			}

			s
		},
		if bits.len() > MAX_TRACING_WINDOW {
			format!(
				"{}... (truncated due to large window)",
				target_number - MAX_TRACING_WINDOW as u32 + 1,
			)
		} else {
			format!("{}", lower_bound + 1)
		},
	);

	match all_approved_max {
		Some((ref hash, ref number)) => {
			span.add_uint_tag("approved-number", *number as u64);
			span.add_string_fmt_debug_tag("approved-hash", hash);
		}
		None => {
			span.add_string_tag("reached-lower-bound", "true");
		}
	}

	Ok(all_approved_max)
}

fn approval_signing_payload(
	approval_vote: ApprovalVote,
	session_index: SessionIndex,
) -> Vec<u8> {
	const MAGIC: [u8; 4] = *b"APPR";

	(MAGIC, approval_vote, session_index).encode()
}

// `Option::cmp` treats `None` as less than `Some`.
fn min_prefer_some<T: std::cmp::Ord>(
	a: Option<T>,
	b: Option<T>,
) -> Option<T> {
	match (a, b) {
		(None, None) => None,
		(None, Some(x)) | (Some(x), None) => Some(x),
		(Some(x), Some(y)) => Some(std::cmp::min(x, y)),
	}
}

fn schedule_wakeup_action(
	approval_entry: &ApprovalEntry,
	block_hash: Hash,
	candidate_hash: CandidateHash,
	block_tick: Tick,
	required_tranches: RequiredTranches,
) -> Option<Action> {
	let maybe_action = match required_tranches {
		_ if approval_entry.is_approved() => None,
		RequiredTranches::All => None,
		RequiredTranches::Exact { next_no_show, .. } => next_no_show.map(|tick| Action::ScheduleWakeup {
			block_hash,
			candidate_hash,
			tick,
		}),
		RequiredTranches::Pending { considered, next_no_show, clock_drift, .. } => {
			// select the minimum of `next_no_show`, or the tick of the next non-empty tranche
			// after `considered`, including any tranche that might contain our own untriggered
			// assignment.
			let next_non_empty_tranche = {
				let next_announced = approval_entry.tranches().iter()
					.skip_while(|t| t.tranche() <= considered)
					.map(|t| t.tranche())
					.next();

				let our_untriggered = approval_entry
					.our_assignment()
					.and_then(|t| if !t.triggered() && t.tranche() > considered {
						Some(t.tranche())
					} else {
						None
					});

				// Apply the clock drift to these tranches.
				min_prefer_some(next_announced, our_untriggered)
					.map(|t| t as Tick + block_tick + clock_drift)
			};

			min_prefer_some(next_non_empty_tranche, next_no_show)
				.map(|tick| Action::ScheduleWakeup { block_hash, candidate_hash, tick })
		}
	};

	match maybe_action {
		Some(Action::ScheduleWakeup { ref tick, .. }) => tracing::trace!(
			target: LOG_TARGET,
			"Scheduling next wakeup at {} for candidate {} under block ({}, tick={})",
			tick,
			candidate_hash,
			block_hash,
			block_tick,
		),
		None => tracing::trace!(
			target: LOG_TARGET,
			"No wakeup needed for candidate {} under block ({}, tick={})",
			candidate_hash,
			block_hash,
			block_tick,
		),
		Some(_) => {} // unreachable
	}

	maybe_action
}

fn check_and_import_assignment(
	state: &State<impl DBReader>,
	metrics: &Metrics,
	assignment: IndirectAssignmentCert,
	candidate_index: CandidateIndex,
) -> SubsystemResult<(AssignmentCheckResult, Vec<Action>)> {
	const TICK_TOO_FAR_IN_FUTURE: Tick = 20; // 10 seconds.

	let tick_now = state.clock.tick_now();
	let block_entry = match state.db.load_block_entry(&assignment.block_hash)? {
		Some(b) => b,
		None => return Ok((AssignmentCheckResult::Bad, Vec::new())),
	};

	let session_info = match state.session_info(block_entry.session()) {
		Some(s) => s,
		None => {
			tracing::warn!(target: LOG_TARGET, "Unknown session info for {}", block_entry.session());
			return Ok((AssignmentCheckResult::Bad, Vec::new()));
		}
	};

	let (claimed_core_index, assigned_candidate_hash)
		= match block_entry.candidate(candidate_index as usize)
	{
		Some((c, h)) => (*c, *h),
		None => return Ok((AssignmentCheckResult::Bad, Vec::new())), // no candidate at core.
	};

	let mut candidate_entry = match state.db.load_candidate_entry(&assigned_candidate_hash)? {
		Some(c) => c,
		None => {
			tracing::warn!(
				target: LOG_TARGET,
				"Missing candidate entry {} referenced in live block {}",
				assigned_candidate_hash,
				assignment.block_hash,
			);

			return Ok((AssignmentCheckResult::Bad, Vec::new()));
		}
	};

	let res = {
		// import the assignment.
		let approval_entry = match
			candidate_entry.approval_entry_mut(&assignment.block_hash)
		{
			Some(a) => a,
			None => return Ok((AssignmentCheckResult::Bad, Vec::new())),
		};

		let res = state.assignment_criteria.check_assignment_cert(
			claimed_core_index,
			assignment.validator,
			&criteria::Config::from(session_info),
			block_entry.relay_vrf_story(),
			&assignment.cert,
			approval_entry.backing_group(),
		);

		let tranche = match res {
			Err(crate::criteria::InvalidAssignment) => return Ok((AssignmentCheckResult::Bad, Vec::new())),
			Ok(tranche) => {
				let current_tranche = state.clock.tranche_now(
					state.slot_duration_millis,
					block_entry.slot(),
				);

				let too_far_in_future = current_tranche + TICK_TOO_FAR_IN_FUTURE as DelayTranche;

				if tranche >= too_far_in_future {
					return Ok((AssignmentCheckResult::TooFarInFuture, Vec::new()));
				}

				tranche
			}
		};

		let is_duplicate =  approval_entry.is_assigned(assignment.validator);
		approval_entry.import_assignment(tranche, assignment.validator, tick_now);

		if is_duplicate {
			AssignmentCheckResult::AcceptedDuplicate
		} else {
			tracing::trace!(
				target: LOG_TARGET,
				"Imported assignment from validator {} on candidate {:?}",
				assignment.validator.0,
				(assigned_candidate_hash, candidate_entry.candidate_receipt().descriptor.para_id),
			);

			AssignmentCheckResult::Accepted
		}
	};

	// We check for approvals here because we may be late in seeing a block containing a
	// candidate for which we have already seen approvals by the same validator.
	//
	// For these candidates, we will receive the assignments potentially after a corresponding
	// approval, and so we must check for approval here.
	//
	// Note that this already produces actions for writing
	// the candidate entry and any modified block entries to disk.
	//
	// It also produces actions to schedule wakeups for the candidate.
	let actions = check_and_apply_full_approval(
		state,
		&metrics,
		Some((assignment.block_hash, block_entry)),
		assigned_candidate_hash,
		candidate_entry,
		|h, _| h == &assignment.block_hash,
	)?;

	Ok((res, actions))
}

fn check_and_import_approval<T>(
	state: &State<impl DBReader>,
	metrics: &Metrics,
	approval: IndirectSignedApprovalVote,
	with_response: impl FnOnce(ApprovalCheckResult) -> T,
) -> SubsystemResult<(Vec<Action>, T)> {
	macro_rules! respond_early {
		($e: expr) => { {
			let t = with_response($e);
			return Ok((Vec::new(), t));
		} }
	}

	let block_entry = match state.db.load_block_entry(&approval.block_hash)? {
		Some(b) => b,
		None => respond_early!(ApprovalCheckResult::Bad)
	};

	let session_info = match state.session_info(block_entry.session()) {
		Some(s) => s,
		None => {
			tracing::warn!(target: LOG_TARGET, "Unknown session info for {}", block_entry.session());
			respond_early!(ApprovalCheckResult::Bad)
		}
	};

	let approved_candidate_hash = match block_entry.candidate(approval.candidate_index as usize) {
		Some((_, h)) => *h,
		None => respond_early!(ApprovalCheckResult::Bad)
	};

	let approval_payload = approval_signing_payload(
		ApprovalVote(approved_candidate_hash),
		block_entry.session(),
	);

	let pubkey = match session_info.validators.get(approval.validator.0 as usize) {
		Some(k) => k,
		None => respond_early!(ApprovalCheckResult::Bad)
	};

	let approval_sig_valid = approval.signature.verify(approval_payload.as_slice(), pubkey);

	if !approval_sig_valid {
		respond_early!(ApprovalCheckResult::Bad)
	}

	let candidate_entry = match state.db.load_candidate_entry(&approved_candidate_hash)? {
		Some(c) => c,
		None => {
			tracing::warn!(
				target: LOG_TARGET,
				"Unknown candidate entry for {}",
				approved_candidate_hash,
			);

			respond_early!(ApprovalCheckResult::Bad)
		}
	};

	// Don't accept approvals until assignment.
	if candidate_entry.approval_entry(&approval.block_hash)
		.map_or(true, |e| !e.is_assigned(approval.validator))
	{
		respond_early!(ApprovalCheckResult::Bad)
	}

	// importing the approval can be heavy as it may trigger acceptance for a series of blocks.
	let t = with_response(ApprovalCheckResult::Accepted);

	tracing::trace!(
		target: LOG_TARGET,
		"Importing approval vote from validator {:?} on candidate {:?}",
		(approval.validator, &pubkey),
		(approved_candidate_hash, candidate_entry.candidate_receipt().descriptor.para_id),
	);

	let actions = import_checked_approval(
		state,
		&metrics,
		Some((approval.block_hash, block_entry)),
		approved_candidate_hash,
		candidate_entry,
		approval.validator,
	)?;

	Ok((actions, t))
}

fn import_checked_approval(
	state: &State<impl DBReader>,
	metrics: &Metrics,
	already_loaded: Option<(Hash, BlockEntry)>,
	candidate_hash: CandidateHash,
	mut candidate_entry: CandidateEntry,
	validator: ValidatorIndex,
) -> SubsystemResult<Vec<Action>> {
	if candidate_entry.mark_approval(validator) {
		// already approved - nothing to do here.
		return Ok(Vec::new());
	}

	// Check if this approval vote alters the approval state of any blocks.
	//
	// This may include blocks beyond the already loaded block.
	let actions = check_and_apply_full_approval(
		state,
		metrics,
		already_loaded,
		candidate_hash,
		candidate_entry,
		|_, a| a.is_assigned(validator),
	)?;

	Ok(actions)
}

// Checks the candidate for full approval under all blocks matching the given filter.
//
// If returning without error, is guaranteed to have produced actions
// to write all modified block entries. It also schedules wakeups for
// the candidate under any blocks filtered.
fn check_and_apply_full_approval(
	state: &State<impl DBReader>,
	metrics: &Metrics,
	mut already_loaded: Option<(Hash, BlockEntry)>,
	candidate_hash: CandidateHash,
	mut candidate_entry: CandidateEntry,
	filter: impl Fn(&Hash, &ApprovalEntry) -> bool,
) -> SubsystemResult<Vec<Action>> {
	// We only query this max once per hash.
	let db = &state.db;
	let mut load_block_entry = move |block_hash| -> SubsystemResult<Option<BlockEntry>> {
		if already_loaded.as_ref().map_or(false, |(h, _)| h == block_hash) {
			Ok(already_loaded.take().map(|(_, c)| c))
		} else {
			db.load_block_entry(block_hash)
		}
	};

	let mut newly_approved = Vec::new();
	let mut actions = Vec::new();
	for (block_hash, approval_entry) in candidate_entry.iter_approval_entries()
		.into_iter()
		.filter(|(h, a)| !a.is_approved() && filter(h, a))
	{
		let mut block_entry = match load_block_entry(block_hash)? {
			None => {
				tracing::warn!(
					target: LOG_TARGET,
					"Missing block entry {} referenced by candidate {}",
					block_hash,
					candidate_hash,
				);
				continue
			}
			Some(b) => b,
		};

		let session_info = match state.session_info(block_entry.session()) {
			Some(s) => s,
			None => {
				tracing::warn!(target: LOG_TARGET, "Unknown session info for {}", block_entry.session());
				continue
			}
		};

		let tranche_now = state.clock.tranche_now(state.slot_duration_millis, block_entry.slot());
		let block_tick = slot_number_to_tick(state.slot_duration_millis, block_entry.slot());
		let no_show_duration = slot_number_to_tick(
			state.slot_duration_millis,
			Slot::from(u64::from(session_info.no_show_slots)),
		);

		let required_tranches = approval_checking::tranches_to_approve(
			approval_entry,
			candidate_entry.approvals(),
			tranche_now,
			block_tick,
			no_show_duration,
			session_info.needed_approvals as _
		);

		let check = approval_checking::check_approval(
			&candidate_entry,
			approval_entry,
			required_tranches.clone(),
		);

		if let approval_checking::Check::Approved(no_shows) = check {
			tracing::trace!(
				target: LOG_TARGET,
				"Candidate approved {} under block {}",
				candidate_hash,
				block_hash,
			);

			let was_approved = block_entry.is_fully_approved();

			newly_approved.push(*block_hash);
			block_entry.mark_approved_by_hash(&candidate_hash);
			let is_approved = block_entry.is_fully_approved();

			if no_shows != 0 {
				metrics.on_no_shows(no_shows);
			}

			metrics.on_candidate_approved(tranche_now as _);

			if is_approved && !was_approved {
				metrics.on_block_approved(tranche_now as _)
			}

			actions.push(Action::WriteBlockEntry(block_entry));
		}

		actions.extend(schedule_wakeup_action(
			&approval_entry,
			*block_hash,
			candidate_hash,
			block_tick,
			required_tranches,
		));
	}

	for b in &newly_approved {
		if let Some(a) = candidate_entry.approval_entry_mut(b) {
			a.mark_approved();
		}
	}

	actions.push(Action::WriteCandidateEntry(candidate_hash, candidate_entry));
	Ok(actions)
}

fn should_trigger_assignment(
	approval_entry: &ApprovalEntry,
	candidate_entry: &CandidateEntry,
	required_tranches: RequiredTranches,
	tranche_now: DelayTranche,
) -> bool {
	match approval_entry.our_assignment() {
		None => false,
		Some(ref assignment) if assignment.triggered() => false,
		Some(ref assignment) => {
			match required_tranches {
				RequiredTranches::All => !approval_checking::check_approval(
					&candidate_entry,
					&approval_entry,
					RequiredTranches::All,
				).is_approved(),
				RequiredTranches::Pending {
					maximum_broadcast,
					clock_drift,
					..
				} => {
					let drifted_tranche_now
						= tranche_now.saturating_sub(clock_drift as DelayTranche);
					assignment.tranche() <= maximum_broadcast
						&& assignment.tranche() <= drifted_tranche_now
				}
				RequiredTranches::Exact { .. } => {
					// indicates that no new assignments are needed at the moment.
					false
				}
			}
		}
	}
}

fn process_wakeup(
	state: &State<impl DBReader>,
	relay_block: Hash,
	candidate_hash: CandidateHash,
	expected_tick: Tick,
) -> SubsystemResult<Vec<Action>> {
	let _span = jaeger::Span::from_encodable(
		(relay_block, candidate_hash, expected_tick),
		"process-approval-wakeup",
	)
	.with_relay_parent(relay_block)
	.with_candidate(candidate_hash)
	.with_stage(jaeger::Stage::ApprovalChecking);

	let block_entry = state.db.load_block_entry(&relay_block)?;
	let candidate_entry = state.db.load_candidate_entry(&candidate_hash)?;

	// If either is not present, we have nothing to wakeup. Might have lost a race with finality
	let (block_entry, mut candidate_entry) = match (block_entry, candidate_entry) {
		(Some(b), Some(c)) => (b, c),
		_ => return Ok(Vec::new()),
	};

	let session_info = match state.session_info(block_entry.session()) {
		Some(i) => i,
		None => {
			tracing::warn!(
				target: LOG_TARGET,
				"Missing session info for live block {} in session {}",
				relay_block,
				block_entry.session(),
			);

			return Ok(Vec::new())
		}
	};

	let block_tick = slot_number_to_tick(state.slot_duration_millis, block_entry.slot());
	let no_show_duration = slot_number_to_tick(
		state.slot_duration_millis,
		Slot::from(u64::from(session_info.no_show_slots)),
	);

	let tranche_now = state.clock.tranche_now(state.slot_duration_millis, block_entry.slot());

	tracing::trace!(
		target: LOG_TARGET,
		"Processing wakeup at tranche {} for candidate {} under block {}",
		tranche_now,
		candidate_hash,
		relay_block,
	);

	let (should_trigger, backing_group) = {
		let approval_entry = match candidate_entry.approval_entry(&relay_block) {
			Some(e) => e,
			None => return Ok(Vec::new()),
		};

		let tranches_to_approve = approval_checking::tranches_to_approve(
			&approval_entry,
			candidate_entry.approvals(),
			tranche_now,
			block_tick,
			no_show_duration,
			session_info.needed_approvals as _,
		);

		let should_trigger = should_trigger_assignment(
			&approval_entry,
			&candidate_entry,
			tranches_to_approve,
			tranche_now,
		);

		(should_trigger, approval_entry.backing_group())
	};

	let (mut actions, maybe_cert) = if should_trigger {
		let maybe_cert = {
			let approval_entry = candidate_entry.approval_entry_mut(&relay_block)
				.expect("should_trigger only true if this fetched earlier; qed");

			approval_entry.trigger_our_assignment(state.clock.tick_now())
		};

		let actions = vec![Action::WriteCandidateEntry(candidate_hash, candidate_entry.clone())];

		(actions, maybe_cert)
	} else {
		(Vec::new(), None)
	};

	if let Some((cert, val_index)) = maybe_cert {
		let indirect_cert = IndirectAssignmentCert {
			block_hash: relay_block,
			validator: val_index,
			cert,
		};

		let index_in_candidate = block_entry.candidates().iter()
			.position(|(_, h)| &candidate_hash == h);

		if let Some(i) = index_in_candidate {
			tracing::trace!(
				target: LOG_TARGET,
				"Launching approval work for candidate {:?} in block {}",
				(&candidate_hash, candidate_entry.candidate_receipt().descriptor.para_id),
				relay_block,
			);

			// sanity: should always be present.
			actions.push(Action::LaunchApproval {
				indirect_cert,
				candidate_index: i as _,
				session: block_entry.session(),
				candidate: candidate_entry.candidate_receipt().clone(),
				backing_group,
			});
		}
	}

	let approval_entry = candidate_entry.approval_entry(&relay_block)
		.expect("this function returned earlier if not available; qed");

	// Although we ran this earlier in the function, we need to run again because we might have
	// imported our own assignment, which could change things.
	let tranches_to_approve = approval_checking::tranches_to_approve(
		&approval_entry,
		candidate_entry.approvals(),
		tranche_now,
		block_tick,
		no_show_duration,
		session_info.needed_approvals as _,
	);

	actions.extend(schedule_wakeup_action(
		&approval_entry,
		relay_block,
		candidate_hash,
		block_tick,
		tranches_to_approve,
	));

	Ok(actions)
}

async fn launch_approval(
	ctx: &mut impl SubsystemContext,
	mut background_tx: mpsc::Sender<BackgroundRequest>,
	session_index: SessionIndex,
	candidate: &CandidateReceipt,
	validator_index: ValidatorIndex,
	block_hash: Hash,
	candidate_index: usize,
	backing_group: GroupIndex,
) -> SubsystemResult<()> {
	let (a_tx, a_rx) = oneshot::channel();
	let (code_tx, code_rx) = oneshot::channel();
	let (context_num_tx, context_num_rx) = oneshot::channel();

	let candidate_hash = candidate.hash();

	tracing::trace!(
		target: LOG_TARGET,
		"Recovering data for candidate {:?}",
		(candidate_hash, candidate.descriptor.para_id),
	);

	ctx.send_message(AvailabilityRecoveryMessage::RecoverAvailableData(
		candidate.clone(),
		session_index,
		Some(backing_group),
		a_tx,
	).into()).await;

	ctx.send_message(
		ChainApiMessage::BlockNumber(candidate.descriptor.relay_parent, context_num_tx).into()
	).await;

	let in_context_number = match context_num_rx.await {
		Ok(Ok(Some(n))) => n,
		Ok(Ok(None)) | Ok(Err(_)) | Err(_) => {
			tracing::warn!(
				target: LOG_TARGET,
				"Could not launch approval work for candidate {:?}: Number of block {} unknown",
				(candidate_hash, candidate.descriptor.para_id),
				candidate.descriptor.relay_parent,
			);

			return Ok(());
		}
	};

	ctx.send_message(
		RuntimeApiMessage::Request(
			block_hash,
			RuntimeApiRequest::HistoricalValidationCode(
				candidate.descriptor.para_id,
				in_context_number,
				code_tx,
			),
		).into()
	).await;

	let candidate = candidate.clone();
	let background = async move {
		let available_data = match a_rx.await {
			Err(_) => return,
			Ok(Ok(a)) => a,
			Ok(Err(RecoveryError::Unavailable)) => {
				tracing::warn!(
					target: LOG_TARGET,
					"Data unavailable for candidate {:?}",
					(candidate_hash, candidate.descriptor.para_id),
				);
				// do nothing. we'll just be a no-show and that'll cause others to rise up.
				return;
			}
			Ok(Err(RecoveryError::Invalid)) => {
				tracing::warn!(
					target: LOG_TARGET,
					"Data recovery invalid for candidate {:?}",
					(candidate_hash, candidate.descriptor.para_id),
				);

				// TODO: dispute. Either the merkle trie is bad or the erasure root is.
				// https://github.com/paritytech/polkadot/issues/2176
				return;
			}
		};

		let validation_code = match code_rx.await {
			Err(_) => return,
			Ok(Err(_)) => return,
			Ok(Ok(Some(code))) => code,
			Ok(Ok(None)) => {
				tracing::warn!(
					target: LOG_TARGET,
					"Validation code unavailable for block {:?} in the state of block {:?} (a recent descendant)",
					candidate.descriptor.relay_parent,
					block_hash,
				);

				// No dispute necessary, as this indicates that the chain is not behaving
				// according to expectations.
				return;
			}
		};

		let (val_tx, val_rx) = oneshot::channel();

		let para_id = candidate.descriptor.para_id;
		let _ = background_tx.send(BackgroundRequest::CandidateValidation(
			available_data.validation_data,
			validation_code,
			candidate.descriptor,
			available_data.pov,
			val_tx,
		)).await;

		match val_rx.await {
			Err(_) => return,
			Ok(Ok(ValidationResult::Valid(_, _))) => {
				// Validation checked out. Issue an approval command. If the underlying service is unreachable,
				// then there isn't anything we can do.

				tracing::trace!(
					target: LOG_TARGET,
					"Candidate Valid {:?}",
					(candidate_hash, para_id),
				);

				let _ = background_tx.send(BackgroundRequest::ApprovalVote(ApprovalVoteRequest {
					validator_index,
					block_hash,
					candidate_index,
				})).await;
			}
			Ok(Ok(ValidationResult::Invalid(_))) => {
				tracing::warn!(
					target: LOG_TARGET,
					"Detected invalid candidate as an approval checker {:?}",
					(candidate_hash, para_id),
				);

				// TODO: issue dispute, but not for timeouts.
				// https://github.com/paritytech/polkadot/issues/2176
			}
			Ok(Err(_)) => return, // internal error.
		}
	};

	ctx.spawn("approval-checks", Box::pin(background)).await
}

// Issue and import a local approval vote. Should only be invoked after approval checks
// have been done.
async fn issue_approval(
	ctx: &mut impl SubsystemContext,
	state: &State<impl DBReader>,
	metrics: &Metrics,
	request: ApprovalVoteRequest,
) -> SubsystemResult<Vec<Action>> {
	let ApprovalVoteRequest { validator_index, block_hash, candidate_index } = request;

	let block_entry = match state.db.load_block_entry(&block_hash)? {
		Some(b) => b,
		None => return Ok(Vec::new()), // not a cause for alarm - just lost a race with pruning, most likely.
	};

	let session_info = match state.session_info(block_entry.session()) {
		Some(s) => s,
		None => {
			tracing::warn!(
				target: LOG_TARGET,
				"Missing session info for live block {} in session {}",
				block_hash,
				block_entry.session(),
			);

			return Ok(Vec::new());
		}
	};

	let candidate_hash = match block_entry.candidate(candidate_index) {
		Some((_, h)) => h.clone(),
		None => {
			tracing::warn!(
				target: LOG_TARGET,
				"Received malformed request to approve out-of-bounds candidate index {} included at block {:?}",
				candidate_index,
				block_hash,
			);

			return Ok(Vec::new());
		}
	};

	let candidate_entry = match state.db.load_candidate_entry(&candidate_hash)? {
		Some(c) => c,
		None => {
			tracing::warn!(
				target: LOG_TARGET,
				"Missing entry for candidate index {} included at block {:?}",
				candidate_index,
				block_hash,
			);

			return Ok(Vec::new());
		}
	};

	let validator_pubkey = match session_info.validators.get(validator_index.0 as usize) {
		Some(p) => p,
		None => {
			tracing::warn!(
				target: LOG_TARGET,
				"Validator index {} out of bounds in session {}",
				validator_index.0,
				block_entry.session(),
			);

			return Ok(Vec::new());
		}
	};

	let sig = match sign_approval(
		&state.keystore,
		&validator_pubkey,
		candidate_hash,
		block_entry.session(),
	) {
		Some(sig) => sig,
		None => {
			tracing::warn!(
				target: LOG_TARGET,
				"Could not issue approval signature with validator index {} in session {}. Assignment key present but not validator key?",
				validator_index.0,
				block_entry.session(),
			);

			return Ok(Vec::new());
		}
	};

	tracing::debug!(
		target: LOG_TARGET,
		"Issuing approval vote for candidate {:?}",
		candidate_hash,
	);

	let actions = import_checked_approval(
		state,
		metrics,
		Some((block_hash, block_entry)),
		candidate_hash,
		candidate_entry,
		validator_index as _,
	)?;

	metrics.on_approval_produced();

	// dispatch to approval distribution.
	ctx.send_message(ApprovalDistributionMessage::DistributeApproval(IndirectSignedApprovalVote {
		block_hash,
		candidate_index: candidate_index as _,
		validator: validator_index,
		signature: sig,
	}).into()).await;

	Ok(actions)
}

// Sign an approval vote. Fails if the key isn't present in the store.
fn sign_approval(
	keystore: &LocalKeystore,
	public: &ValidatorId,
	candidate_hash: CandidateHash,
	session_index: SessionIndex,
) -> Option<ValidatorSignature> {
	let key = keystore.key_pair::<ValidatorPair>(public).ok().flatten()?;

	let payload = approval_signing_payload(
		ApprovalVote(candidate_hash),
		session_index,
	);

	Some(key.sign(&payload[..]))
}<|MERGE_RESOLUTION|>--- conflicted
+++ resolved
@@ -806,11 +806,7 @@
 			let unapproved: Vec<_> = entry.unapproved_candidates().collect();
 			tracing::debug!(
 				target: LOG_TARGET,
-<<<<<<< HEAD
-				"Block {} is {} blocks deep and has {}/{} candidates approved",
-=======
 				"Block {} is {} blocks deep and has {}/{} candidates unapproved",
->>>>>>> 2bbeb01b
 				block_hash,
 				bits.len() - 1,
 				unapproved.len(),
@@ -839,8 +835,6 @@
 								);
 							}
 							Some(a_entry) => {
-<<<<<<< HEAD
-=======
 								let n_assignments = a_entry.n_assignments();
 								let n_approvals = c_entry.approvals().count_ones();
 
@@ -850,44 +844,32 @@
 									a_entry.n_validators(),
 								);
 
->>>>>>> 2bbeb01b
 								match a_entry.our_assignment() {
 									None => tracing::debug!(
 										target: LOG_TARGET,
 										?candidate_hash,
 										?block_hash,
-<<<<<<< HEAD
-=======
 										status = %status(),
->>>>>>> 2bbeb01b
 										"no assignment."
 									),
 									Some(a) => {
 										let tranche = a.tranche();
 										let triggered = a.triggered();
 
-<<<<<<< HEAD
-=======
 										let next_wakeup = wakeups.wakeup_for(
 											block_hash,
 											candidate_hash,
 										);
 
->>>>>>> 2bbeb01b
 										tracing::debug!(
 											target: LOG_TARGET,
 											?candidate_hash,
 											?block_hash,
 											tranche,
-<<<<<<< HEAD
-											triggered,
-											"assigned"
-=======
 											?next_wakeup,
 											status = %status(),
 											triggered,
 											"assigned."
->>>>>>> 2bbeb01b
 										);
 									}
 								}
