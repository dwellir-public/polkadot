--- conflicted
+++ resolved
@@ -513,56 +513,7 @@
 			assets: Box<VersionedMultiAssets>,
 			fee_asset_item: u32,
 		) -> DispatchResult {
-<<<<<<< HEAD
-			let origin_location = T::ExecuteXcmOrigin::ensure_origin(origin)?;
-			let dest = MultiLocation::try_from(*dest).map_err(|()| Error::<T>::BadVersion)?;
-			let beneficiary =
-				MultiLocation::try_from(*beneficiary).map_err(|()| Error::<T>::BadVersion)?;
-			let assets = MultiAssets::try_from(*assets).map_err(|()| Error::<T>::BadVersion)?;
-
-			ensure!(assets.len() <= MAX_ASSETS_FOR_TRANSFER, Error::<T>::TooManyAssets);
-			let value = (origin_location, assets.drain());
-			ensure!(T::XcmTeleportFilter::contains(&value), Error::<T>::Filtered);
-			let (origin_location, assets) = value;
-			let inv_dest = T::LocationInverter::invert_location(&dest)
-				.map_err(|()| Error::<T>::DestinationNotInvertible)?;
-			let fees = assets
-				.get(fee_asset_item as usize)
-				.ok_or(Error::<T>::Empty)?
-				.clone()
-				.reanchored(&inv_dest)
-				.map_err(|_| Error::<T>::CannotReanchor)?;
-			let max_assets = assets.len() as u32;
-			let assets = assets.into();
-			let mut remote_message = Xcm(vec![
-				BuyExecution { fees, weight_limit: Limited(0) },
-				DepositAsset { assets: Wild(AllCounted(max_assets)), beneficiary },
-			]);
-			// use local weight for remote message and hope for the best.
-			let remote_weight = T::Weigher::weight(&mut remote_message)
-				.map_err(|()| Error::<T>::UnweighableMessage)?;
-			if let Some(BuyExecution { weight_limit: Limited(ref mut limit), .. }) =
-				remote_message.0.get_mut(0)
-			{
-				*limit = remote_weight;
-			}
-			let mut message = Xcm(vec![
-				WithdrawAsset(assets),
-				InitiateTeleport {
-					assets: Wild(AllCounted(max_assets)),
-					dest,
-					xcm: remote_message.into(),
-				},
-			]);
-			let weight =
-				T::Weigher::weight(&mut message).map_err(|()| Error::<T>::UnweighableMessage)?;
-			let outcome =
-				T::XcmExecutor::execute_xcm_in_credit(origin_location, message, weight, weight);
-			Self::deposit_event(Event::Attempted(outcome));
-			Ok(())
-=======
 			Self::do_teleport_assets(origin, dest, beneficiary, assets, fee_asset_item, None)
->>>>>>> 9eb990d4
 		}
 
 		/// Transfer some assets from the local chain to the sovereign account of a destination chain and forward
@@ -600,47 +551,6 @@
 			assets: Box<VersionedMultiAssets>,
 			fee_asset_item: u32,
 		) -> DispatchResult {
-<<<<<<< HEAD
-			let origin_location = T::ExecuteXcmOrigin::ensure_origin(origin)?;
-			let dest = (*dest).try_into().map_err(|()| Error::<T>::BadVersion)?;
-			let beneficiary = (*beneficiary).try_into().map_err(|()| Error::<T>::BadVersion)?;
-			let assets: MultiAssets = (*assets).try_into().map_err(|()| Error::<T>::BadVersion)?;
-
-			ensure!(assets.len() <= MAX_ASSETS_FOR_TRANSFER, Error::<T>::TooManyAssets);
-			let value = (origin_location, assets.drain());
-			ensure!(T::XcmReserveTransferFilter::contains(&value), Error::<T>::Filtered);
-			let (origin_location, assets) = value;
-			let inv_dest = T::LocationInverter::invert_location(&dest)
-				.map_err(|()| Error::<T>::DestinationNotInvertible)?;
-			let fees = assets
-				.get(fee_asset_item as usize)
-				.ok_or(Error::<T>::Empty)?
-				.clone()
-				.reanchored(&inv_dest)
-				.map_err(|_| Error::<T>::CannotReanchor)?;
-			let max_assets = assets.len() as u32;
-			let assets = assets.into();
-			let mut remote_message = Xcm(vec![
-				BuyExecution { fees, weight_limit: Limited(0) },
-				DepositAsset { assets: Wild(AllCounted(max_assets)), beneficiary },
-			]);
-			// use local weight for remote message and hope for the best.
-			let remote_weight = T::Weigher::weight(&mut remote_message)
-				.map_err(|()| Error::<T>::UnweighableMessage)?;
-			if let Some(BuyExecution { weight_limit: Limited(ref mut limit), .. }) =
-				remote_message.0.get_mut(0)
-			{
-				*limit = remote_weight;
-			}
-			let mut message =
-				Xcm(vec![TransferReserveAsset { assets, dest, xcm: remote_message.into() }]);
-			let weight =
-				T::Weigher::weight(&mut message).map_err(|()| Error::<T>::UnweighableMessage)?;
-			let outcome =
-				T::XcmExecutor::execute_xcm_in_credit(origin_location, message, weight, weight);
-			Self::deposit_event(Event::Attempted(outcome));
-			Ok(())
-=======
 			Self::do_reserve_transfer_assets(
 				origin,
 				dest,
@@ -649,7 +559,6 @@
 				fee_asset_item,
 				None,
 			)
->>>>>>> 9eb990d4
 		}
 
 		/// Execute an XCM message from a local, signed, origin.
@@ -892,7 +801,7 @@
 						ReserveAssetDeposited(assets.clone()),
 						ClearOrigin,
 						BuyExecution { fees, weight_limit: Limited(0) },
-						DepositAsset { assets: Wild(All), max_assets, beneficiary },
+						DepositAsset { assets: Wild(AllCounted(max_assets)), beneficiary },
 					]);
 					// use local weight for remote message and hope for the best.
 					let remote_weight = T::Weigher::weight(&mut remote_message)
@@ -950,7 +859,7 @@
 						ReceiveTeleportedAsset(assets.clone()),
 						ClearOrigin,
 						BuyExecution { fees, weight_limit: Limited(0) },
-						DepositAsset { assets: Wild(All), max_assets, beneficiary },
+						DepositAsset { assets: Wild(AllCounted(max_assets)), beneficiary },
 					]);
 					// use local weight for remote message and hope for the best.
 					let remote_weight = T::Weigher::weight(&mut remote_message)
