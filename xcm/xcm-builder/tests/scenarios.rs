--- conflicted
+++ resolved
@@ -17,13 +17,8 @@
 mod mock;
 
 use mock::{
-<<<<<<< HEAD
 	fake_message_hash, kusama_like_with_balances, AccountId, Balance, Balances, BaseXcmWeight,
-	XcmConfig, CENTS,
-=======
-	kusama_like_with_balances, AccountId, Balance, Balances, BaseXcmWeight, System, XcmConfig,
-	CENTS,
->>>>>>> a686c4e1
+	System, XcmConfig, CENTS,
 };
 use polkadot_parachain::primitives::Id as ParaId;
 use sp_runtime::traits::AccountIdConversion;
