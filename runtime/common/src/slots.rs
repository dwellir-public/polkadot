// Copyright 2019-2020 Parity Technologies (UK) Ltd.
// This file is part of Polkadot.

// Polkadot is free software: you can redistribute it and/or modify
// it under the terms of the GNU General Public License as published by
// the Free Software Foundation, either version 3 of the License, or
// (at your option) any later version.

// Polkadot is distributed in the hope that it will be useful,
// but WITHOUT ANY WARRANTY; without even the implied warranty of
// MERCHANTABILITY or FITNESS FOR A PARTICULAR PURPOSE.  See the
// GNU General Public License for more details.

// You should have received a copy of the GNU General Public License
// along with Polkadot.  If not, see <http://www.gnu.org/licenses/>.

//! Auctioning system to determine the set of Parachains in operation. This includes logic for the
//! auctioning mechanism, for locking balance as part of the "payment", and to provide the requisite
//! information for commissioning and decommissioning them.

use rstd::{prelude::*, mem::swap, convert::TryInto};
use sp_runtime::traits::{
	CheckedSub, StaticLookup, Zero, One, CheckedConversion, Hash, AccountIdConversion,
};
use frame_support::weights::SimpleDispatchInfo;
use codec::{Encode, Decode, Codec};
use frame_support::{
	decl_module, decl_storage, decl_event, decl_error, ensure, dispatch::DispatchResult,
	traits::{Currency, ReservableCurrency, WithdrawReason, ExistenceRequirement, Get, Randomness},
};
use primitives::parachain::{
	SwapAux, PARACHAIN_INFO, Id as ParaId
};
use system::{ensure_signed, ensure_root};
use crate::registrar::{Registrar, swap_ordered_existence};
use crate::slot_range::{SlotRange, SLOT_RANGE_COUNT};

type BalanceOf<T> = <<T as Trait>::Currency as Currency<<T as system::Trait>::AccountId>>::Balance;

/// The module's configuration trait.
pub trait Trait: system::Trait {
	/// The overarching event type.
	type Event: From<Event<Self>> + Into<<Self as system::Trait>::Event>;

	/// The currency type used for bidding.
	type Currency: ReservableCurrency<Self::AccountId>;

	/// The parachain registrar type.
	type Parachains: Registrar<Self::AccountId>;

	/// The number of blocks over which an auction may be retroactively ended.
	type EndingPeriod: Get<Self::BlockNumber>;

	/// The number of blocks over which a single period lasts.
	type LeasePeriod: Get<Self::BlockNumber>;

	/// Something that provides randomness in the runtime.
	type Randomness: Randomness<Self::Hash>;
}

/// A sub-bidder identifier. Used to distinguish between different logical bidders coming from the
/// same account ID.
pub type SubId = u32;
/// An auction index. We count auctions in this type.
pub type AuctionIndex = u32;

/// A bidder identifier, which is just the combination of an account ID and a sub-bidder ID.
/// This is called `NewBidder` in order to distinguish between bidders that would deploy a *new*
/// parachain and pre-existing parachains bidding to renew themselves.
#[derive(Clone, Eq, PartialEq, Encode, Decode)]
#[cfg_attr(feature = "std", derive(Debug))]
pub struct NewBidder<AccountId> {
	/// The bidder's account ID; this is the account that funds the bid.
	pub who: AccountId,
	/// An additional ID to allow the same account ID (and funding source) to have multiple
	/// logical bidders.
	pub sub: SubId,
}

/// The desired target of a bidder in an auction.
#[derive(Clone, Eq, PartialEq, Encode, Decode)]
#[cfg_attr(feature = "std", derive(Debug))]
pub enum Bidder<AccountId> {
	/// An account ID, funds coming from that account.
	New(NewBidder<AccountId>),

	/// An existing parachain, funds coming from the amount locked as part of a previous bid topped
	/// up with funds administered by the parachain.
	Existing(ParaId),
}

impl<AccountId: Clone + Default + Codec> Bidder<AccountId> {
	/// Get the account that will fund this bid.
	fn funding_account(&self) -> AccountId {
		match self {
			Bidder::New(new_bidder) => new_bidder.who.clone(),
			Bidder::Existing(para_id) => para_id.into_account(),
		}
	}
}

/// Information regarding a parachain that will be deployed.
///
/// We store either the bidder that will be able to set the final deployment information or the
/// information itself.
#[derive(Clone, Eq, PartialEq, Encode, Decode)]
#[cfg_attr(feature = "std", derive(Debug))]
pub enum IncomingParachain<AccountId, Hash> {
	/// Deploy information not yet set; just the bidder identity.
	Unset(NewBidder<AccountId>),
	/// Deploy information set only by code hash; so we store the code hash and head data.
	Fixed { code_hash: Hash, initial_head_data: Vec<u8> },
	/// Deploy information fully set; so we store the code and head data.
	Deploy { code: Vec<u8>, initial_head_data: Vec<u8> },
}

type LeasePeriodOf<T> = <T as system::Trait>::BlockNumber;
// Winning data type. This encodes the top bidders of each range together with their bid.
type WinningData<T> =
	[Option<(Bidder<<T as system::Trait>::AccountId>, BalanceOf<T>)>; SLOT_RANGE_COUNT];
// Winners data type. This encodes each of the final winners of a parachain auction, the parachain
// index assigned to them, their winning bid and the range that they won.
type WinnersData<T> =
	Vec<(Option<NewBidder<<T as system::Trait>::AccountId>>, ParaId, BalanceOf<T>, SlotRange)>;

// This module's storage items.
decl_storage! {
	trait Store for Module<T: Trait> as Slots {
		/// The number of auctions that have been started so far.
		pub AuctionCounter get(auction_counter): AuctionIndex;

		/// Ordered list of all `ParaId` values that are managed by this module. This includes
		/// chains that are not yet deployed (but have won an auction in the future).
		pub ManagedIds get(managed_ids): Vec<ParaId>;

		/// Various amounts on deposit for each parachain. An entry in `ManagedIds` implies a non-
		/// default entry here.
		///
		/// The actual amount locked on its behalf at any time is the maximum item in this list. The
		/// first item in the list is the amount locked for the current Lease Period. Following
		/// items are for the subsequent lease periods.
		///
		/// The default value (an empty list) implies that the parachain no longer exists (or never
		/// existed) as far as this module is concerned.
		///
		/// If a parachain doesn't exist *yet* but is scheduled to exist in the future, then it
		/// will be left-padded with one or more zeroes to denote the fact that nothing is held on
		/// deposit for the non-existent chain currently, but is held at some point in the future.
		pub Deposits get(deposits): map hasher(blake2_256) ParaId => Vec<BalanceOf<T>>;

		/// Information relating to the current auction, if there is one.
		///
		/// The first item in the tuple is the lease period index that the first of the four
		/// contiguous lease periods on auction is for. The second is the block number when the
		/// auction will "begin to end", i.e. the first block of the Ending Period of the auction.
		pub AuctionInfo get(auction_info): Option<(LeasePeriodOf<T>, T::BlockNumber)>;

		/// The winning bids for each of the 10 ranges at each block in the final Ending Period of
		/// the current auction. The map's key is the 0-based index into the Ending Period. The
		/// first block of the ending period is 0; the last is `EndingPeriod - 1`.
		pub Winning get(winning): map hasher(blake2_256) T::BlockNumber => Option<WinningData<T>>;

		/// Amounts currently reserved in the accounts of the bidders currently winning
		/// (sub-)ranges.
		pub ReservedAmounts get(reserved_amounts):
			map hasher(blake2_256) Bidder<T::AccountId> => Option<BalanceOf<T>>;

		/// The set of Para IDs that have won and need to be on-boarded at an upcoming lease-period.
		/// This is cleared out on the first block of the lease period.
		pub OnboardQueue get(onboard_queue): map hasher(blake2_256) LeasePeriodOf<T> => Vec<ParaId>;

		/// The actual on-boarding information. Only exists when one of the following is true:
		/// - It is before the lease period that the parachain should be on-boarded.
		/// - The full on-boarding information has not yet been provided and the parachain is not
		/// yet due to be off-boarded.
		pub Onboarding get(onboarding):
			map hasher(blake2_256) ParaId =>
			Option<(LeasePeriodOf<T>, IncomingParachain<T::AccountId, T::Hash>)>;

		/// Off-boarding account; currency held on deposit for the parachain gets placed here if the
		/// parachain gets off-boarded; i.e. its lease period is up and it isn't renewed.
		pub Offboarding get(offboarding): map hasher(blake2_256) ParaId => T::AccountId;
	}
}

impl<T: Trait> SwapAux for Module<T> {
	fn ensure_can_swap(one: ParaId, other: ParaId) -> Result<(), &'static str> {
		if <Onboarding<T>>::exists(one) || <Onboarding<T>>::exists(other) {
			Err("can't swap an undeployed parachain")?
		}
		Ok(())
	}
	fn on_swap(one: ParaId, other: ParaId) -> Result<(), &'static str> {
		<Offboarding<T>>::swap(one, other);
		<Deposits<T>>::swap(one, other);
		ManagedIds::mutate(|ids| swap_ordered_existence(ids, one, other));
		Ok(())
	}
}

decl_event!(
	pub enum Event<T> where
		AccountId = <T as system::Trait>::AccountId,
		BlockNumber = <T as system::Trait>::BlockNumber,
		LeasePeriod = LeasePeriodOf<T>,
		ParaId = ParaId,
		Balance = BalanceOf<T>,
	{
		/// A new lease period is beginning.
		NewLeasePeriod(LeasePeriod),
		/// An auction started. Provides its index and the block number where it will begin to
		/// close and the first lease period of the quadruplet that is auctioned.
		AuctionStarted(AuctionIndex, LeasePeriod, BlockNumber),
		/// An auction ended. All funds become unreserved.
		AuctionClosed(AuctionIndex),
		/// Someone won the right to deploy a parachain. Balance amount is deducted for deposit.
		WonDeploy(NewBidder<AccountId>, SlotRange, ParaId, Balance),
		/// An existing parachain won the right to continue.
		/// First balance is the extra amount reseved. Second is the total amount reserved.
		WonRenewal(ParaId, SlotRange, Balance, Balance),
		/// Funds were reserved for a winning bid. First balance is the extra amount reserved.
		/// Second is the total.
		Reserved(AccountId, Balance, Balance),
		/// Funds were unreserved since bidder is no longer active.
		Unreserved(AccountId, Balance),
	}
);

decl_error! {
	pub enum Error for Module<T: Trait> {
		/// This auction is already in progress.
		AuctionInProgress,
		/// The lease period is in the past.
		LeasePeriodInPast,
		/// The origin for this call must be a parachain.
		NotParaOrigin,
		/// The parachain ID is not onboarding.
		ParaNotOnboarding,
		/// The origin for this call must be the origin who registered the parachain.
		InvalidOrigin,
		/// Parachain is already registered.
		AlreadyRegistered,
		/// The code must correspond to the hash.
		InvalidCode,
		/// Deployment data has not been set for this parachain.
		UnsetDeployData,
		/// The bid must overlap all intersecting ranges.
		NonIntersectingRange,
		/// Not a current auction.
		NotCurrentAuction,
		/// Not an auction.
		NotAuction,
	}
}

decl_module! {
	pub struct Module<T: Trait> for enum Call where origin: T::Origin {
		type Error = Error<T>;

		fn deposit_event() = default;

		fn on_initialize(n: T::BlockNumber) {
			let lease_period = T::LeasePeriod::get();
			let lease_period_index: LeasePeriodOf<T> = (n / lease_period).into();

			// Check to see if an auction just ended.
			if let Some((winning_ranges, auction_lease_period_index)) = Self::check_auction_end(n) {
				// Auction is ended now. We have the winning ranges and the lease period index which
				// acts as the offset. Handle it.
				Self::manage_auction_end(
					lease_period_index,
					auction_lease_period_index,
					winning_ranges,
				);
			}
			// If we're beginning a new lease period then handle that, too.
			if (n % lease_period).is_zero() {
				Self::manage_lease_period_start(lease_period_index);
			}
		}

		fn on_finalize(now: T::BlockNumber) {
			// If the current auction is in it ending period, then ensure that the (sub-)range
			// winner information is duplicated from the previous block in case no bids happened
			// in this block.
			if let Some(offset) = Self::is_ending(now) {
				if !<Winning<T>>::exists(&offset) {
					<Winning<T>>::insert(offset,
						offset.checked_sub(&One::one())
							.and_then(<Winning<T>>::get)
							.unwrap_or_default()
					);
				}
			}
		}

		/// Create a new auction.
		///
		/// This can only happen when there isn't already an auction in progress and may only be
		/// called by the root origin. Accepts the `duration` of this auction and the
		/// `lease_period_index` of the initial lease period of the four that are to be auctioned.
		#[weight = SimpleDispatchInfo::FixedOperational(100_000)]
		pub fn new_auction(origin,
			#[compact] duration: T::BlockNumber,
			#[compact] lease_period_index: LeasePeriodOf<T>
		) {
			ensure_root(origin)?;
			ensure!(!Self::is_in_progress(), Error::<T>::AuctionInProgress);
			ensure!(lease_period_index >= Self::lease_period_index(), Error::<T>::LeasePeriodInPast);

			// Bump the counter.
			let n = <AuctionCounter>::mutate(|n| { *n += 1; *n });

			// Set the information.
			let ending = <system::Module<T>>::block_number() + duration;
			<AuctionInfo<T>>::put((lease_period_index, ending));

			Self::deposit_event(RawEvent::AuctionStarted(n, lease_period_index, ending))
		}

		/// Make a new bid from an account (including a parachain account) for deploying a new
		/// parachain.
		///
		/// Multiple simultaneous bids from the same bidder are allowed only as long as all active
		/// bids overlap each other (i.e. are mutually exclusive). Bids cannot be redacted.
		///
		/// - `sub` is the sub-bidder ID, allowing for multiple competing bids to be made by (and
		/// funded by) the same account.
		/// - `auction_index` is the index of the auction to bid on. Should just be the present
		/// value of `AuctionCounter`.
		/// - `first_slot` is the first lease period index of the range to bid on. This is the
		/// absolute lease period index value, not an auction-specific offset.
		/// - `last_slot` is the last lease period index of the range to bid on. This is the
		/// absolute lease period index value, not an auction-specific offset.
		/// - `amount` is the amount to bid to be held as deposit for the parachain should the
		/// bid win. This amount is held throughout the range.
		#[weight = SimpleDispatchInfo::FixedNormal(500_000)]
		pub fn bid(origin,
			#[compact] sub: SubId,
			#[compact] auction_index: AuctionIndex,
			#[compact] first_slot: LeasePeriodOf<T>,
			#[compact] last_slot: LeasePeriodOf<T>,
			#[compact] amount: BalanceOf<T>
		) {
			let who = ensure_signed(origin)?;
			let bidder = Bidder::New(NewBidder{who: who.clone(), sub});
			Self::handle_bid(bidder, auction_index, first_slot, last_slot, amount)?;
		}

		/// Make a new bid from a parachain account for renewing that (pre-existing) parachain.
		///
		/// The origin *must* be a parachain account.
		///
		/// Multiple simultaneous bids from the same bidder are allowed only as long as all active
		/// bids overlap each other (i.e. are mutually exclusive). Bids cannot be redacted.
		///
		/// - `auction_index` is the index of the auction to bid on. Should just be the present
		/// value of `AuctionCounter`.
		/// - `first_slot` is the first lease period index of the range to bid on. This is the
		/// absolute lease period index value, not an auction-specific offset.
		/// - `last_slot` is the last lease period index of the range to bid on. This is the
		/// absolute lease period index value, not an auction-specific offset.
		/// - `amount` is the amount to bid to be held as deposit for the parachain should the
		/// bid win. This amount is held throughout the range.
		#[weight = SimpleDispatchInfo::FixedNormal(500_000)]
		fn bid_renew(origin,
			#[compact] auction_index: AuctionIndex,
			#[compact] first_slot: LeasePeriodOf<T>,
			#[compact] last_slot: LeasePeriodOf<T>,
			#[compact] amount: BalanceOf<T>
		) {
			let who = ensure_signed(origin)?;
			let para_id = <ParaId>::try_from_account(&who)
				.ok_or(Error::<T>::NotParaOrigin)?;
			let bidder = Bidder::Existing(para_id);
			Self::handle_bid(bidder, auction_index, first_slot, last_slot, amount)?;
		}

		/// Set the off-boarding information for a parachain.
		///
		/// The origin *must* be a parachain account.
		///
		/// - `dest` is the destination account to receive the parachain's deposit.
		#[weight = SimpleDispatchInfo::FixedNormal(1_000_000)]
		pub fn set_offboarding(origin, dest: <T::Lookup as StaticLookup>::Source) {
			let who = ensure_signed(origin)?;
			let dest = T::Lookup::lookup(dest)?;
			let para_id = <ParaId>::try_from_account(&who)
				.ok_or(Error::<T>::NotParaOrigin)?;
			<Offboarding<T>>::insert(para_id, dest);
		}

		/// Set the deploy information for a successful bid to deploy a new parachain.
		///
		/// - `origin` must be the successful bidder account.
		/// - `sub` is the sub-bidder ID of the bidder.
		/// - `para_id` is the parachain ID allotted to the winning bidder.
		/// - `code_hash` is the hash of the parachain's Wasm validation function.
		/// - `initial_head_data` is the parachain's initial head data.
		#[weight = SimpleDispatchInfo::FixedNormal(500_000)]
		pub fn fix_deploy_data(origin,
			#[compact] sub: SubId,
			#[compact] para_id: ParaId,
			code_hash: T::Hash,
			initial_head_data: Vec<u8>
		) {
			let who = ensure_signed(origin)?;
			let (starts, details) = <Onboarding<T>>::get(&para_id)
				.ok_or(Error::<T>::ParaNotOnboarding)?;
			if let IncomingParachain::Unset(ref nb) = details {
				ensure!(nb.who == who && nb.sub == sub, Error::<T>::InvalidOrigin);
			} else {
				Err(Error::<T>::AlreadyRegistered)?
			}
			let item = (starts, IncomingParachain::Fixed{code_hash, initial_head_data});
			<Onboarding<T>>::insert(&para_id, item);
		}

		/// Note a new parachain's code.
		///
		/// This must be called after `fix_deploy_data` and `code` must be the preimage of the
		/// `code_hash` passed there for the same `para_id`.
		///
		/// This may be called before or after the beginning of the parachain's first lease period.
		/// If called before then the parachain will become active at the first block of its
		/// starting lease period. If after, then it will become active immediately after this call.
		///
		/// - `_origin` is irrelevant.
		/// - `para_id` is the parachain ID whose code will be elaborated.
		/// - `code` is the preimage of the registered `code_hash` of `para_id`.
		#[weight = SimpleDispatchInfo::FixedNormal(5_000_000)]
		pub fn elaborate_deploy_data(_origin, #[compact] para_id: ParaId, code: Vec<u8>) -> DispatchResult {
			let (starts, details) = <Onboarding<T>>::get(&para_id)
				.ok_or(Error::<T>::ParaNotOnboarding)?;
			if let IncomingParachain::Fixed{code_hash, initial_head_data} = details {
				ensure!(<T as system::Trait>::Hashing::hash(&code) == code_hash, Error::<T>::InvalidCode);
				if starts > Self::lease_period_index() {
					// Hasn't yet begun. Replace the on-boarding entry with the new information.
					let item = (starts, IncomingParachain::Deploy{code, initial_head_data});
					<Onboarding<T>>::insert(&para_id, item);
				} else {
					// Should have already begun. Remove the on-boarding entry and register the
					// parachain for its immediate start.
					<Onboarding<T>>::remove(&para_id);
					let _ = T::Parachains::
						register_para(para_id, PARACHAIN_INFO, code, initial_head_data);
				}

				Ok(())
			} else {
				Err(Error::<T>::UnsetDeployData)?
			}
		}
	}
}

impl<T: Trait> Module<T> {
	/// Deposit currently held for a particular parachain that we administer.
	fn deposit_held(para_id: &ParaId) -> BalanceOf<T> {
		<Deposits<T>>::get(para_id).into_iter().max().unwrap_or_else(Zero::zero)
	}

	/// True if an auction is in progress.
	pub fn is_in_progress() -> bool {
		<AuctionInfo<T>>::exists()
	}

	/// Returns `Some(n)` if the now block is part of the ending period of an auction, where `n`
	/// represents how far into the ending period this block is. Otherwise, returns `None`.
	pub fn is_ending(now: T::BlockNumber) -> Option<T::BlockNumber> {
		if let Some((_, early_end)) = <AuctionInfo<T>>::get() {
			if let Some(after_early_end) = now.checked_sub(&early_end) {
				if after_early_end < T::EndingPeriod::get() {
					return Some(after_early_end)
				}
			}
		}
		None
	}

	/// Returns the current lease period.
	fn lease_period_index() -> LeasePeriodOf<T> {
		(<system::Module<T>>::block_number() / T::LeasePeriod::get()).into()
	}

	/// Some when the auction's end is known (with the end block number). None if it is unknown.
	/// If `Some` then the block number must be at most the previous block and at least the
	/// previous block minus `T::EndingPeriod::get()`.
	///
	/// This mutates the state, cleaning up `AuctionInfo` and `Winning` in the case of an auction
	/// ending. An immediately subsequent call with the same argument will always return `None`.
	fn check_auction_end(now: T::BlockNumber) -> Option<(WinningData<T>, LeasePeriodOf<T>)> {
		if let Some((lease_period_index, early_end)) = <AuctionInfo<T>>::get() {
			if early_end + T::EndingPeriod::get() == now {
				// Just ended!
				let ending_period = T::EndingPeriod::get();
				let offset = T::BlockNumber::decode(&mut T::Randomness::random_seed().as_ref())
					.expect("secure hashes always bigger than block numbers; qed") % ending_period;
				let res = <Winning<T>>::get(offset).unwrap_or_default();
				let mut i = T::BlockNumber::zero();
				while i < ending_period {
					<Winning<T>>::remove(i);
					i += One::one();
				}
				<AuctionInfo<T>>::kill();
				return Some((res, lease_period_index))
			}
		}
		None
	}

	/// Auction just ended. We have the current lease period, the auction's lease period (which
	/// is guaranteed to be at least the current period) and the bidders that were winning each
	/// range at the time of the auction's close.
	fn manage_auction_end(
		lease_period_index: LeasePeriodOf<T>,
		auction_lease_period_index: LeasePeriodOf<T>,
		winning_ranges: WinningData<T>,
	) {
		// First, unreserve all amounts that were reserved for the bids. We will later deduct the
		// amounts from the bidders that ended up being assigned the slot so there's no need to
		// special-case them here.
		for (bidder, _) in winning_ranges.iter().filter_map(|x| x.as_ref()) {
			if let Some(amount) = <ReservedAmounts<T>>::take(bidder) {
				T::Currency::unreserve(&bidder.funding_account(), amount);
			}
		}

		// Next, calculate the winning combination of slots and thus the final winners of the
		// auction.
		let winners = Self::calculate_winners(winning_ranges, T::Parachains::new_id);

		Self::deposit_event(RawEvent::AuctionClosed(Self::auction_counter()));

		// Go through those winners and deduct their bid, updating our table of deposits
		// accordingly.
		for (maybe_new_deploy, para_id, amount, range) in winners.into_iter() {
			match maybe_new_deploy {
				Some(bidder) => {
					// For new deployments we ensure the full amount is deducted. This should always
					// succeed as we just unreserved the same amount above.
					if T::Currency::withdraw(
						&bidder.who,
						amount,
						WithdrawReason::Fee.into(),
						ExistenceRequirement::AllowDeath
					).is_err() {
						continue;
					}

					// Add para IDs of any chains that will be newly deployed to our set of managed
					// IDs.
					ManagedIds::mutate(|ids|
						if let Err(pos) = ids.binary_search(&para_id) {
							ids.insert(pos, para_id)
						} else {
							// This can't happen as it's a winner being newly
							// deployed and thus the para_id shouldn't already be being managed.
						}
					);
					Self::deposit_event(RawEvent::WonDeploy(bidder.clone(), range, para_id, amount));

					// Add a deployment record so we know to on-board them at the appropriate
					// juncture.
					let begin_offset = <LeasePeriodOf<T>>::from(range.as_pair().0 as u32);
					let begin_lease_period = auction_lease_period_index + begin_offset;
					<OnboardQueue<T>>::mutate(begin_lease_period, |starts| starts.push(para_id));
					// Add a default off-boarding account which matches the original bidder
					<Offboarding<T>>::insert(&para_id, &bidder.who);
					let entry = (begin_lease_period, IncomingParachain::Unset(bidder));
					<Onboarding<T>>::insert(&para_id, entry);
				}
				None => {
					// For renewals, reserve any extra on top of what we already have held
					// on deposit for their chain.
					let extra = if let Some(additional) =
						amount.checked_sub(&Self::deposit_held(&para_id))
					{
						if T::Currency::withdraw(
							&para_id.into_account(),
							additional,
							WithdrawReason::Fee.into(),
							ExistenceRequirement::AllowDeath
						).is_err() {
							continue;
						}
						additional
					} else {
						Default::default()
					};
					Self::deposit_event(RawEvent::WonRenewal(para_id, range, extra, amount));
				}
			}

			// Finally, we update the deposit held so it is `amount` for the new lease period
			// indices that were won in the auction.
			let maybe_offset = auction_lease_period_index
				.checked_sub(&lease_period_index)
				.and_then(|x| x.checked_into::<usize>());
			if let Some(offset) = maybe_offset {
				// Should always succeed; for it to fail it would mean we auctioned a lease period
				// that already ended.

				// The lease period index range (begin, end) that newly belongs to this parachain
				// ID. We need to ensure that it features in `Deposits` to prevent it from being
				// reaped too early (any managed parachain whose `Deposits` set runs low will be
				// removed).
				let pair = range.as_pair();
				let pair = (pair.0 as usize + offset, pair.1 as usize + offset);
				<Deposits<T>>::mutate(para_id, |d| {
					// Left-pad with zeroes as necessary.
					if d.len() < pair.0 {
						d.resize_with(pair.0, Default::default);
					}
					// Then place the deposit values for as long as the chain should exist.
					for i in pair.0 ..= pair.1 {
						if d.len() > i {
							// The chain bought the same lease period twice. Just take the maximum.
							d[i] = d[i].max(amount);
						} else if d.len() == i {
							d.push(amount);
						} else {
							unreachable!("earlier resize means it must be >= i; qed")
						}
					}
				});
			}
		}
	}

	/// A new lease period is beginning. We're at the start of the first block of it.
	///
	/// We need to on-board and off-board parachains as needed. We should also handle reducing/
	/// returning deposits.
	fn manage_lease_period_start(lease_period_index: LeasePeriodOf<T>) {
		Self::deposit_event(RawEvent::NewLeasePeriod(lease_period_index));
		// First, bump off old deposits and decommission any managed chains that are coming
		// to a close.
		ManagedIds::mutate(|ids| {
			let new = ids.drain(..).filter(|id| {
				let mut d = <Deposits<T>>::get(id);
				if !d.is_empty() {
					// ^^ should always be true, since we would have deleted the entry otherwise.

					if d.len() == 1 {
						// Just one entry, which corresponds to the now-ended lease period. Time
						// to decommission this chain.
						if <Onboarding<T>>::take(id).is_none() {
							// Only unregister it if it was actually registered in the first place.
							// If the on-boarding entry still existed, then it was never actually
							// commissioned.
							let _ = T::Parachains::deregister_para(id.clone());
						}
						// Return the full deposit to the off-boarding account.
						T::Currency::deposit_creating(&<Offboarding<T>>::take(id), d[0]);
						// Remove the now-empty deposits set and don't keep the ID around.
						<Deposits<T>>::remove(id);
						false
					} else {
						// The parachain entry is continuing into the next lease period.
						// We need to pop the first deposit entry, which corresponds to the now-
						// ended lease period.
						let outgoing = d[0];
						d.remove(0);
						<Deposits<T>>::insert(id, &d);
						// Then we need to get the new amount that should continue to be held on
						// deposit for the parachain.
						let new_held = d.into_iter().max().unwrap_or_default();
						// If this is less than what we were holding previously, then return it
						// to the parachain itself.
						if let Some(rebate) = outgoing.checked_sub(&new_held) {
							T::Currency::deposit_creating(
								&id.into_account(),
								rebate
							);
						}
						// We keep this entry around until the next lease period.
						true
					}
				} else {
					false
				}
			}).collect::<Vec<_>>();
			*ids = new;
		});

		// Deploy any new chains that are due to be commissioned.
		for para_id in <OnboardQueue<T>>::take(lease_period_index) {
			if let Some((_, IncomingParachain::Deploy{code, initial_head_data}))
				= <Onboarding<T>>::get(&para_id)
			{
				// The chain's deployment data is set; go ahead and register it, and remove the
				// now-redundant on-boarding entry.
				let _ = T::Parachains::
					register_para(para_id.clone(), PARACHAIN_INFO, code, initial_head_data);
				// ^^ not much we can do if it fails for some reason.
				<Onboarding<T>>::remove(para_id)
			}
		}
	}

	/// Actually place a bid in the current auction.
	///
	/// - `bidder`: The account that will be funding this bid.
	/// - `auction_index`: The auction index of the bid. For this to succeed, must equal
	/// the current value of `AuctionCounter`.
	/// - `first_slot`: The first lease period index of the range to be bid on.
	/// - `last_slot`: The last lease period index of the range to be bid on (inclusive).
	/// - `amount`: The total amount to be the bid for deposit over the range.
	pub fn handle_bid(
		bidder: Bidder<T::AccountId>,
		auction_index: u32,
		first_slot: LeasePeriodOf<T>,
		last_slot: LeasePeriodOf<T>,
		amount: BalanceOf<T>
	) -> DispatchResult {
		// Bidding on latest auction.
		ensure!(auction_index == <AuctionCounter>::get(), Error::<T>::NotCurrentAuction);
		// Assume it's actually an auction (this should never fail because of above).
		let (first_lease_period, _) = <AuctionInfo<T>>::get().ok_or(Error::<T>::NotAuction)?;

		// Our range.
		let range = SlotRange::new_bounded(first_lease_period, first_slot, last_slot)?;
		// Range as an array index.
		let range_index = range as u8 as usize;
		// The offset into the auction ending set.
		let offset = Self::is_ending(<system::Module<T>>::block_number()).unwrap_or_default();
		// The current winning ranges.
		let mut current_winning = <Winning<T>>::get(offset)
			.or_else(|| offset.checked_sub(&One::one()).and_then(<Winning<T>>::get))
			.unwrap_or_default();
		// If this bid beat the previous winner of our range.
		if current_winning[range_index].as_ref().map_or(true, |last| amount > last.1) {
			// This must overlap with all existing ranges that we're winning on or it's invalid.
			ensure!(current_winning.iter()
				.enumerate()
				.all(|(i, x)| x.as_ref().map_or(true, |(w, _)|
					w != &bidder || range.intersects(i.try_into()
						.expect("array has SLOT_RANGE_COUNT items; index never reaches that value; qed")
					)
				)),
				Error::<T>::NonIntersectingRange,
			);

			// Ok; we are the new winner of this range - reserve the additional amount and record.

			// Get the amount already held on deposit on our behalf if this is a renewal bid from
			// an existing parachain.
			let deposit_held = if let Bidder::Existing(ref bidder_para_id) = bidder {
				Self::deposit_held(bidder_para_id)
			} else {
				Zero::zero()
			};
			// Get the amount already reserved in any prior and still active bids by us.
			let already_reserved =
				<ReservedAmounts<T>>::get(&bidder).unwrap_or_default() + deposit_held;
			// If these don't already cover the bid...
			if let Some(additional) = amount.checked_sub(&already_reserved) {
				// ...then reserve some more funds from their account, failing if there's not
				// enough funds.
				T::Currency::reserve(&bidder.funding_account(), additional)?;
				// ...and record the amount reserved.
				<ReservedAmounts<T>>::insert(&bidder, amount);

				Self::deposit_event(RawEvent::Reserved(
					bidder.funding_account(),
					additional,
					amount
				));
			}

			// Return any funds reserved for the previous winner if they no longer have any active
			// bids.
			let mut outgoing_winner = Some((bidder, amount));
			swap(&mut current_winning[range_index], &mut outgoing_winner);
			if let Some((who, _)) = outgoing_winner {
				if current_winning.iter()
					.filter_map(Option::as_ref)
					.all(|&(ref other, _)| other != &who)
				{
					// Previous bidder is no longer winning any ranges: unreserve their funds.
					if let Some(amount) = <ReservedAmounts<T>>::take(&who) {
						// It really should be reserved; there's not much we can do here on fail.
						let _ = T::Currency::unreserve(&who.funding_account(), amount);

						Self::deposit_event(RawEvent::Unreserved(who.funding_account(), amount));
					}
				}
			}
			// Update the range winner.
			<Winning<T>>::insert(offset, &current_winning);
		}
		Ok(())
	}

	/// Calculate the final winners from the winning slots.
	///
	/// This is a simple dynamic programming algorithm designed by Al, the original code is at:
	/// https://github.com/w3f/consensus/blob/master/NPoS/auctiondynamicthing.py
	fn calculate_winners(
		mut winning: WinningData<T>,
		new_id: impl Fn() -> ParaId
	) -> WinnersData<T> {
		let winning_ranges = {
			let mut best_winners_ending_at:
				[(Vec<SlotRange>, BalanceOf<T>); 4] = Default::default();
			let best_bid = |range: SlotRange| {
				winning[range as u8 as usize].as_ref()
					.map(|(_, amount)| *amount * (range.len() as u32).into())
			};
			for i in 0..4 {
				let r = SlotRange::new_bounded(0, 0, i as u32).expect("`i < 4`; qed");
				if let Some(bid) = best_bid(r) {
					best_winners_ending_at[i] = (vec![r], bid);
				}
				for j in 0..i {
					let r = SlotRange::new_bounded(0, j as u32 + 1, i as u32)
						.expect("`i < 4`; `j < i`; `j + 1 < 4`; qed");
					if let Some(mut bid) = best_bid(r) {
						bid += best_winners_ending_at[j].1;
						if bid > best_winners_ending_at[i].1 {
							let mut new_winners = best_winners_ending_at[j].0.clone();
							new_winners.push(r);
							best_winners_ending_at[i] = (new_winners, bid);
						}
					} else {
						if best_winners_ending_at[j].1 > best_winners_ending_at[i].1 {
							best_winners_ending_at[i] = best_winners_ending_at[j].clone();
						}
					}
				}
			}
			let [_, _, _, (winning_ranges, _)] = best_winners_ending_at;
			winning_ranges
		};

		winning_ranges.into_iter().map(|r| {
			let mut final_winner = (Bidder::Existing(Default::default()), Default::default());
			swap(&mut final_winner, winning[r as u8 as usize].as_mut()
				.expect("none values are filtered out in previous logic; qed"));
			let (slot_winner, bid) = final_winner;
			match slot_winner {
				Bidder::New(new_bidder) => (Some(new_bidder), new_id(), bid, r),
				Bidder::Existing(para_id) => (None, para_id, bid, r),
			}
		}).collect::<Vec<_>>()
	}
}

/// tests for this module
#[cfg(test)]
mod tests {
	use super::*;
	use std::{collections::HashMap, cell::RefCell};

	use sp_core::H256;
	use sp_runtime::{
		Perbill, testing::Header,
		traits::{BlakeTwo256, Hash, IdentityLookup, OnInitialize, OnFinalize},
	};
	use frame_support::{impl_outer_origin, parameter_types, assert_ok, assert_noop};
	use balances;
	use primitives::parachain::{Id as ParaId, Info as ParaInfo};

	impl_outer_origin! {
		pub enum Origin for Test {}
	}

	// For testing the module, we construct most of a mock runtime. This means
	// first constructing a configuration type (`Test`) which `impl`s each of the
	// configuration traits of modules we want to use.
	#[derive(Clone, Eq, PartialEq)]
	pub struct Test;
	parameter_types! {
		pub const BlockHashCount: u32 = 250;
		pub const MaximumBlockWeight: u32 = 4 * 1024 * 1024;
		pub const MaximumBlockLength: u32 = 4 * 1024 * 1024;
		pub const AvailableBlockRatio: Perbill = Perbill::from_percent(75);
	}
	impl system::Trait for Test {
		type Origin = Origin;
		type Call = ();
		type Index = u64;
		type BlockNumber = u64;
		type Hash = H256;
		type Hashing = BlakeTwo256;
		type AccountId = u64;
		type Lookup = IdentityLookup<Self::AccountId>;
		type Header = Header;
		type Event = ();
		type BlockHashCount = BlockHashCount;
		type MaximumBlockWeight = MaximumBlockWeight;
		type MaximumBlockLength = MaximumBlockLength;
		type AvailableBlockRatio = AvailableBlockRatio;
		type Version = ();
		type ModuleToIndex = ();
		type AccountData = pallet_balances::AccountData<u64>;
		type OnNewAccount = ();
		type OnReapAccount = Balances;
	}

	parameter_types! {
		pub const ExistentialDeposit: u64 = 0;
<<<<<<< HEAD
		pub const TransferFee: u64 = 0;
}

	impl balances::Trait for Test {
		type Balance = u64;
=======
		pub const CreationFee: u64 = 0;
	}

	impl balances::Trait for Test {
		type Balance = u64;
		type OnReapAccount = System;
		type OnNewAccount = ();
>>>>>>> 96a0c87d
		type Event = ();
		type DustRemoval = ();
		type ExistentialDeposit = ExistentialDeposit;
<<<<<<< HEAD
		type AccountStore = System;
=======
		type CreationFee = CreationFee;
>>>>>>> 96a0c87d
	}

	thread_local! {
		pub static PARACHAIN_COUNT: RefCell<u32> = RefCell::new(0);
		pub static PARACHAINS:
			RefCell<HashMap<u32, (Vec<u8>, Vec<u8>)>> = RefCell::new(HashMap::new());
	}

	pub struct TestParachains;
	impl Registrar<u64> for TestParachains {
		fn new_id() -> ParaId {
			PARACHAIN_COUNT.with(|p| {
				*p.borrow_mut() += 1;
				(*p.borrow() - 1).into()
			})
		}
		fn register_para(
			id: ParaId,
			_info: ParaInfo,
			code: Vec<u8>,
			initial_head_data: Vec<u8>
		) -> DispatchResult {
			PARACHAINS.with(|p| {
				if p.borrow().contains_key(&id.into()) {
					panic!("ID already exists")
				}
				p.borrow_mut().insert(id.into(), (code, initial_head_data));
				Ok(())
			})
		}
		fn deregister_para(id: ParaId) -> DispatchResult {
			PARACHAINS.with(|p| {
				if !p.borrow().contains_key(&id.into()) {
					panic!("ID doesn't exist")
				}
				p.borrow_mut().remove(&id.into());
				Ok(())
			})
		}
	}

	fn reset_count() {
		PARACHAIN_COUNT.with(|p| *p.borrow_mut() = 0);
	}

	fn with_parachains<T>(f: impl FnOnce(&HashMap<u32, (Vec<u8>, Vec<u8>)>) -> T) -> T {
		PARACHAINS.with(|p| f(&*p.borrow()))
	}

	parameter_types!{
		pub const LeasePeriod: u64 = 10;
		pub const EndingPeriod: u64 = 3;
	}

	impl Trait for Test {
		type Event = ();
		type Currency = Balances;
		type Parachains = TestParachains;
		type LeasePeriod = LeasePeriod;
		type EndingPeriod = EndingPeriod;
		type Randomness = RandomnessCollectiveFlip;
	}

	type System = system::Module<Test>;
	type Balances = balances::Module<Test>;
	type Slots = Module<Test>;
	type RandomnessCollectiveFlip = randomness_collective_flip::Module<Test>;

	// This function basically just builds a genesis storage key/value store according to
	// our desired mock up.
	fn new_test_ext() -> sp_io::TestExternalities {
		let mut t = system::GenesisConfig::default().build_storage::<Test>().unwrap();
		balances::GenesisConfig::<Test>{
			balances: vec![(1, 10), (2, 20), (3, 30), (4, 40), (5, 50), (6, 60)],
		}.assimilate_storage(&mut t).unwrap();
		t.into()
	}

	fn run_to_block(n: u64) {
		while System::block_number() < n {
			Slots::on_finalize(System::block_number());
			Balances::on_finalize(System::block_number());
			System::on_finalize(System::block_number());
			System::set_block_number(System::block_number() + 1);
			System::on_initialize(System::block_number());
			Balances::on_initialize(System::block_number());
			Slots::on_initialize(System::block_number());
		}
	}

	#[test]
	fn basic_setup_works() {
		new_test_ext().execute_with(|| {
			assert_eq!(Slots::auction_counter(), 0);
			assert_eq!(Slots::deposit_held(&0u32.into()), 0);
			assert_eq!(Slots::is_in_progress(), false);
			assert_eq!(Slots::is_ending(System::block_number()), None);

			run_to_block(10);

			assert_eq!(Slots::auction_counter(), 0);
			assert_eq!(Slots::deposit_held(&0u32.into()), 0);
			assert_eq!(Slots::is_in_progress(), false);
			assert_eq!(Slots::is_ending(System::block_number()), None);
		});
	}

	#[test]
	fn can_start_auction() {
		new_test_ext().execute_with(|| {
			run_to_block(1);

			assert_ok!(Slots::new_auction(Origin::ROOT, 5, 1));

			assert_eq!(Slots::auction_counter(), 1);
			assert_eq!(Slots::is_in_progress(), true);
			assert_eq!(Slots::is_ending(System::block_number()), None);
		});
	}

	#[test]
	fn auction_proceeds_correctly() {
		new_test_ext().execute_with(|| {
			run_to_block(1);

			assert_ok!(Slots::new_auction(Origin::ROOT, 5, 1));

			assert_eq!(Slots::auction_counter(), 1);
			assert_eq!(Slots::is_in_progress(), true);
			assert_eq!(Slots::is_ending(System::block_number()), None);

			run_to_block(2);
			assert_eq!(Slots::is_in_progress(), true);
			assert_eq!(Slots::is_ending(System::block_number()), None);

			run_to_block(3);
			assert_eq!(Slots::is_in_progress(), true);
			assert_eq!(Slots::is_ending(System::block_number()), None);

			run_to_block(4);
			assert_eq!(Slots::is_in_progress(), true);
			assert_eq!(Slots::is_ending(System::block_number()), None);

			run_to_block(5);
			assert_eq!(Slots::is_in_progress(), true);
			assert_eq!(Slots::is_ending(System::block_number()), None);

			run_to_block(6);
			assert_eq!(Slots::is_in_progress(), true);
			assert_eq!(Slots::is_ending(System::block_number()), Some(0));

			run_to_block(7);
			assert_eq!(Slots::is_in_progress(), true);
			assert_eq!(Slots::is_ending(System::block_number()), Some(1));

			run_to_block(8);
			assert_eq!(Slots::is_in_progress(), true);
			assert_eq!(Slots::is_ending(System::block_number()), Some(2));

			run_to_block(9);
			assert_eq!(Slots::is_in_progress(), false);
			assert_eq!(Slots::is_ending(System::block_number()), None);
		});
	}

	#[test]
	fn can_win_auction() {
		new_test_ext().execute_with(|| {
			run_to_block(1);

			assert_ok!(Slots::new_auction(Origin::ROOT, 5, 1));
			assert_ok!(Slots::bid(Origin::signed(1), 0, 1, 1, 4, 1));
			assert_eq!(Balances::reserved_balance(1), 1);
			assert_eq!(Balances::free_balance(1), 9);

			run_to_block(9);
			assert_eq!(Slots::onboard_queue(1), vec![0.into()]);
			assert_eq!(Slots::onboarding(ParaId::from(0)),
				Some((1, IncomingParachain::Unset(NewBidder { who: 1, sub: 0 })))
			);
			assert_eq!(Slots::deposit_held(&0.into()), 1);
			assert_eq!(Balances::reserved_balance(1), 0);
			assert_eq!(Balances::free_balance(1), 9);
		});
	}

	#[test]
	fn offboarding_works() {
		new_test_ext().execute_with(|| {
			run_to_block(1);
			assert_ok!(Slots::new_auction(Origin::ROOT, 5, 1));
			assert_ok!(Slots::bid(Origin::signed(1), 0, 1, 1, 4, 1));
			assert_eq!(Balances::free_balance(1), 9);

			run_to_block(9);
			assert_eq!(Slots::deposit_held(&0.into()), 1);
			assert_eq!(Slots::deposits(ParaId::from(0))[0], 0);

			run_to_block(50);
			assert_eq!(Slots::deposit_held(&0.into()), 0);
			assert_eq!(Balances::free_balance(1), 10);
		});
	}

	#[test]
	fn set_offboarding_works() {
		new_test_ext().execute_with(|| {
			run_to_block(1);
			assert_ok!(Slots::new_auction(Origin::ROOT, 5, 1));
			assert_ok!(Slots::bid(Origin::signed(1), 0, 1, 1, 4, 1));

			run_to_block(9);
			assert_eq!(Slots::deposit_held(&0.into()), 1);
			assert_eq!(Slots::deposits(ParaId::from(0))[0], 0);

			run_to_block(49);
			assert_eq!(Slots::deposit_held(&0.into()), 1);
			assert_ok!(Slots::set_offboarding(Origin::signed(ParaId::from(0).into_account()), 10));

			run_to_block(50);
			assert_eq!(Slots::deposit_held(&0.into()), 0);
			assert_eq!(Balances::free_balance(10), 1);
		});
	}

	#[test]
	fn onboarding_works() {
		new_test_ext().execute_with(|| {
			run_to_block(1);
			assert_ok!(Slots::new_auction(Origin::ROOT, 5, 1));
			assert_ok!(Slots::bid(Origin::signed(1), 0, 1, 1, 4, 1));

			run_to_block(9);
			let h = BlakeTwo256::hash(&[42u8][..]);
			assert_ok!(Slots::fix_deploy_data(Origin::signed(1), 0, 0.into(), h, vec![69]));
			assert_ok!(Slots::elaborate_deploy_data(Origin::signed(0), 0.into(), vec![42]));

			run_to_block(10);
			with_parachains(|p| {
				assert_eq!(p.len(), 1);
				assert_eq!(p[&0], (vec![42], vec![69]));
			});
		});
	}

	#[test]
	fn late_onboarding_works() {
		new_test_ext().execute_with(|| {
			run_to_block(1);
			assert_ok!(Slots::new_auction(Origin::ROOT, 5, 1));
			assert_ok!(Slots::bid(Origin::signed(1), 0, 1, 1, 4, 1));

			run_to_block(10);
			with_parachains(|p| {
				assert_eq!(p.len(), 0);
			});

			run_to_block(11);
			let h = BlakeTwo256::hash(&[42u8][..]);
			assert_ok!(Slots::fix_deploy_data(Origin::signed(1), 0, 0.into(), h, vec![69]));
			assert_ok!(Slots::elaborate_deploy_data(Origin::signed(0), 0.into(), vec![42]));
			with_parachains(|p| {
				assert_eq!(p.len(), 1);
				assert_eq!(p[&0], (vec![42], vec![69]));
			});
		});
	}

	#[test]
	fn under_bidding_works() {
		new_test_ext().execute_with(|| {
			run_to_block(1);
			assert_ok!(Slots::new_auction(Origin::ROOT, 5, 1));
			assert_ok!(Slots::bid(Origin::signed(1), 0, 1, 1, 4, 5));
			assert_ok!(Slots::bid(Origin::signed(2), 0, 1, 1, 4, 1));
			assert_eq!(Balances::reserved_balance(2), 0);
			assert_eq!(Balances::free_balance(2), 20);
			assert_eq!(
				Slots::winning(0).unwrap()[SlotRange::ZeroThree as u8 as usize],
				Some((Bidder::New(NewBidder{who: 1, sub: 0}), 5))
			);
		});
	}

	#[test]
	fn should_choose_best_combination() {
		new_test_ext().execute_with(|| {
			run_to_block(1);
			assert_ok!(Slots::new_auction(Origin::ROOT, 5, 1));
			assert_ok!(Slots::bid(Origin::signed(1), 0, 1, 1, 1, 1));
			assert_ok!(Slots::bid(Origin::signed(2), 0, 1, 2, 3, 1));
			assert_ok!(Slots::bid(Origin::signed(3), 0, 1, 4, 4, 2));
			assert_ok!(Slots::bid(Origin::signed(1), 1, 1, 1, 4, 1));
			run_to_block(9);
			assert_eq!(Slots::onboard_queue(1), vec![0.into()]);
			assert_eq!(
				Slots::onboarding(ParaId::from(0)),
				Some((1, IncomingParachain::Unset(NewBidder { who: 1, sub: 0 })))
			);
			assert_eq!(Slots::onboard_queue(2), vec![1.into()]);
			assert_eq!(
				Slots::onboarding(ParaId::from(1)),
				Some((2, IncomingParachain::Unset(NewBidder { who: 2, sub: 0 })))
			);
			assert_eq!(Slots::onboard_queue(4), vec![2.into()]);
			assert_eq!(
				Slots::onboarding(ParaId::from(2)),
				Some((4, IncomingParachain::Unset(NewBidder { who: 3, sub: 0 })))
			);
		});
	}

	#[test]
	fn independent_bids_should_fail() {
		new_test_ext().execute_with(|| {
			run_to_block(1);
			assert_ok!(Slots::new_auction(Origin::ROOT, 1, 1));
			assert_ok!(Slots::bid(Origin::signed(1), 0, 1, 1, 2, 1));
			assert_ok!(Slots::bid(Origin::signed(1), 0, 1, 2, 4, 1));
			assert_ok!(Slots::bid(Origin::signed(1), 0, 1, 2, 2, 1));
			assert_noop!(
				Slots::bid(Origin::signed(1), 0, 1, 3, 3, 1),
				Error::<Test>::NonIntersectingRange
			);
		});
	}

	#[test]
	fn multiple_onboards_offboards_should_work() {
		new_test_ext().execute_with(|| {
			run_to_block(1);
			assert_ok!(Slots::new_auction(Origin::ROOT, 1, 1));
			assert_ok!(Slots::bid(Origin::signed(1), 0, 1, 1, 1, 1));
			assert_ok!(Slots::bid(Origin::signed(2), 0, 1, 2, 3, 1));
			assert_ok!(Slots::bid(Origin::signed(3), 0, 1, 4, 4, 1));

			run_to_block(5);
			assert_ok!(Slots::new_auction(Origin::ROOT, 1, 1));
			assert_ok!(Slots::bid(Origin::signed(4), 1, 2, 1, 2, 1));
			assert_ok!(Slots::bid(Origin::signed(5), 1, 2, 3, 4, 1));

			run_to_block(9);
			assert_eq!(Slots::onboard_queue(1), vec![0.into(), 3.into()]);
			assert_eq!(
				Slots::onboarding(ParaId::from(0)),
				Some((1, IncomingParachain::Unset(NewBidder { who: 1, sub: 0 })))
			);
			assert_eq!(
				Slots::onboarding(ParaId::from(3)),
				Some((1, IncomingParachain::Unset(NewBidder { who: 4, sub: 1 })))
			);
			assert_eq!(Slots::onboard_queue(2), vec![1.into()]);
			assert_eq!(
				Slots::onboarding(ParaId::from(1)),
				Some((2, IncomingParachain::Unset(NewBidder { who: 2, sub: 0 })))
			);
			assert_eq!(Slots::onboard_queue(3), vec![4.into()]);
			assert_eq!(
				Slots::onboarding(ParaId::from(4)),
				Some((3, IncomingParachain::Unset(NewBidder { who: 5, sub: 1 })))
			);
			assert_eq!(Slots::onboard_queue(4), vec![2.into()]);
			assert_eq!(
				Slots::onboarding(ParaId::from(2)),
				Some((4, IncomingParachain::Unset(NewBidder { who: 3, sub: 0 })))
			);

			for &(para, sub, acc) in &[(0, 0, 1), (1, 0, 2), (2, 0, 3), (3, 1, 4), (4, 1, 5)] {
				let h = BlakeTwo256::hash(&[acc][..]);
				assert_ok!(Slots::fix_deploy_data(Origin::signed(acc as _), sub, para.into(), h, vec![acc]));
				assert_ok!(Slots::elaborate_deploy_data(Origin::signed(0), para.into(), vec![acc]));
			}

			run_to_block(10);
			with_parachains(|p| {
				assert_eq!(p.len(), 2);
				assert_eq!(p[&0], (vec![1], vec![1]));
				assert_eq!(p[&3], (vec![4], vec![4]));
			});
			run_to_block(20);
			with_parachains(|p| {
				assert_eq!(p.len(), 2);
				assert_eq!(p[&1], (vec![2], vec![2]));
				assert_eq!(p[&3], (vec![4], vec![4]));
			});
			run_to_block(30);
			with_parachains(|p| {
				assert_eq!(p.len(), 2);
				assert_eq!(p[&1], (vec![2], vec![2]));
				assert_eq!(p[&4], (vec![5], vec![5]));
			});
			run_to_block(40);
			with_parachains(|p| {
				assert_eq!(p.len(), 2);
				assert_eq!(p[&2], (vec![3], vec![3]));
				assert_eq!(p[&4], (vec![5], vec![5]));
			});
			run_to_block(50);
			with_parachains(|p| {
				assert_eq!(p.len(), 0);
			});
		});
	}

	#[test]
	fn extensions_should_work() {
		new_test_ext().execute_with(|| {
			run_to_block(1);
			assert_ok!(Slots::new_auction(Origin::ROOT, 5, 1));
			assert_ok!(Slots::bid(Origin::signed(1), 0, 1, 1, 1, 1));

			run_to_block(9);
			assert_eq!(Slots::onboard_queue(1), vec![0.into()]);

			run_to_block(10);
			let h = BlakeTwo256::hash(&[1u8][..]);
			assert_ok!(Slots::fix_deploy_data(Origin::signed(1), 0, 0.into(), h, vec![1]));
			assert_ok!(Slots::elaborate_deploy_data(Origin::signed(0), 0.into(), vec![1]));

			assert_ok!(Slots::new_auction(Origin::ROOT, 5, 2));
			assert_ok!(Slots::bid_renew(Origin::signed(ParaId::from(0).into_account()), 2, 2, 2, 1));

			with_parachains(|p| {
				assert_eq!(p.len(), 1);
				assert_eq!(p[&0], (vec![1], vec![1]));
			});

			run_to_block(20);
			with_parachains(|p| {
				assert_eq!(p.len(), 1);
				assert_eq!(p[&0], (vec![1], vec![1]));
			});
			assert_ok!(Slots::new_auction(Origin::ROOT, 5, 2));
			assert_ok!(Balances::transfer(Origin::signed(1), ParaId::from(0).into_account(), 1));
			assert_ok!(Slots::bid_renew(Origin::signed(ParaId::from(0).into_account()), 3, 3, 3, 2));

			run_to_block(30);
			with_parachains(|p| {
				assert_eq!(p.len(), 1);
				assert_eq!(p[&0], (vec![1], vec![1]));
			});

			run_to_block(40);
			with_parachains(|p| {
				assert_eq!(p.len(), 0);
			});
		});
	}

	#[test]
	fn renewal_with_lower_value_should_work() {
		new_test_ext().execute_with(|| {
			run_to_block(1);
			assert_ok!(Slots::new_auction(Origin::ROOT, 5, 1));
			assert_ok!(Slots::bid(Origin::signed(1), 0, 1, 1, 1, 5));

			run_to_block(9);
			assert_eq!(Slots::onboard_queue(1), vec![0.into()]);

			run_to_block(10);
			let h = BlakeTwo256::hash(&[1u8][..]);
			assert_ok!(Slots::fix_deploy_data(Origin::signed(1), 0, 0.into(), h, vec![1]));
			assert_ok!(Slots::elaborate_deploy_data(Origin::signed(0), 0.into(), vec![1]));

			assert_ok!(Slots::new_auction(Origin::ROOT, 5, 2));
			assert_ok!(Slots::bid_renew(Origin::signed(ParaId::from(0).into_account()), 2, 2, 2, 3));

			run_to_block(20);
			assert_eq!(Balances::free_balance(ParaId::from(0).into_account()), 2);

			assert_ok!(Slots::new_auction(Origin::ROOT, 5, 2));
			assert_ok!(Slots::bid_renew(Origin::signed(ParaId::from(0).into_account()), 3, 3, 3, 4));

			run_to_block(30);
			assert_eq!(Balances::free_balance(ParaId::from(0).into_account()), 1);
		});
	}

	#[test]
	fn can_win_incomplete_auction() {
		new_test_ext().execute_with(|| {
			run_to_block(1);

			assert_ok!(Slots::new_auction(Origin::ROOT, 5, 1));
			assert_ok!(Slots::bid(Origin::signed(1), 0, 1, 4, 4, 5));

			run_to_block(9);
			assert_eq!(Slots::onboard_queue(1), vec![]);
			assert_eq!(Slots::onboard_queue(2), vec![]);
			assert_eq!(Slots::onboard_queue(3), vec![]);
			assert_eq!(Slots::onboard_queue(4), vec![0.into()]);
			assert_eq!(
				Slots::onboarding(ParaId::from(0)),
				Some((4, IncomingParachain::Unset(NewBidder { who: 1, sub: 0 })))
			);
			assert_eq!(Slots::deposit_held(&0.into()), 5);
		});
	}

	#[test]
	fn multiple_bids_work_pre_ending() {
		new_test_ext().execute_with(|| {
			run_to_block(1);

			assert_ok!(Slots::new_auction(Origin::ROOT, 5, 1));

			for i in 1..6 {
				run_to_block(i);
				assert_ok!(Slots::bid(Origin::signed(i), 0, 1, 1, 4, i));
				for j in 1..6 {
					assert_eq!(Balances::reserved_balance(j), if j == i { j } else { 0 });
					assert_eq!(Balances::free_balance(j), if j == i { j * 9 } else { j * 10 });
				}
			}

			run_to_block(9);
			assert_eq!(Slots::onboard_queue(1), vec![0.into()]);
			assert_eq!(
				Slots::onboarding(ParaId::from(0)),
				Some((1, IncomingParachain::Unset(NewBidder { who: 5, sub: 0 })))
			);
			assert_eq!(Slots::deposit_held(&0.into()), 5);
			assert_eq!(Balances::reserved_balance(5), 0);
			assert_eq!(Balances::free_balance(5), 45);
		});
	}

	#[test]
	fn multiple_bids_work_post_ending() {
		new_test_ext().execute_with(|| {
			run_to_block(1);

			assert_ok!(Slots::new_auction(Origin::ROOT, 5, 1));

			for i in 1..6 {
				run_to_block(i + 3);
				assert_ok!(Slots::bid(Origin::signed(i), 0, 1, 1, 4, i));
				for j in 1..6 {
					assert_eq!(Balances::reserved_balance(j), if j == i { j } else { 0 });
					assert_eq!(Balances::free_balance(j), if j == i { j * 9 } else { j * 10 });
				}
			}

			run_to_block(9);
			assert_eq!(Slots::onboard_queue(1), vec![0.into()]);
			assert_eq!(
				Slots::onboarding(ParaId::from(0)),
				Some((1, IncomingParachain::Unset(NewBidder { who: 3, sub: 0 })))
			);
			assert_eq!(Slots::deposit_held(&0.into()), 3);
			assert_eq!(Balances::reserved_balance(3), 0);
			assert_eq!(Balances::free_balance(3), 27);
		});
	}

	#[test]
	fn incomplete_calculate_winners_works() {
		let winning = [
			None,
			None,
			None,
			None,
			None,
			None,
			None,
			None,
			None,
			Some((Bidder::New(NewBidder{who: 1, sub: 0}), 1)),
		];
		let winners = vec![
			(Some(NewBidder{who: 1, sub: 0}), 0.into(), 1, SlotRange::ThreeThree)
		];

		assert_eq!(Slots::calculate_winners(winning, TestParachains::new_id), winners);
	}

	#[test]
	fn first_incomplete_calculate_winners_works() {
		let winning = [
			Some((Bidder::New(NewBidder{who: 1, sub: 0}), 1)),
			None,
			None,
			None,
			None,
			None,
			None,
			None,
			None,
			None,
		];
		let winners = vec![
			(Some(NewBidder{who: 1, sub: 0}), 0.into(), 1, SlotRange::ZeroZero)
		];

		assert_eq!(Slots::calculate_winners(winning, TestParachains::new_id), winners);
	}

	#[test]
	fn calculate_winners_works() {
		let mut winning = [
			/*0..0*/
			Some((Bidder::New(NewBidder{who: 2, sub: 0}), 2)),
			/*0..1*/
			None,
			/*0..2*/
			None,
			/*0..3*/
			Some((Bidder::New(NewBidder{who: 1, sub: 0}), 1)),
			/*1..1*/
			Some((Bidder::New(NewBidder{who: 3, sub: 0}), 1)),
			/*1..2*/
			None,
			/*1..3*/
			None,
			/*2..2*/
			//Some((Bidder::New(NewBidder{who: 4, sub: 0}), 1)),
			Some((Bidder::New(NewBidder{who: 1, sub: 0}), 53)),
			/*2..3*/
			None,
			/*3..3*/
			Some((Bidder::New(NewBidder{who: 5, sub: 0}), 1)),
		];
		let winners = vec![
			(Some(NewBidder{who: 2,sub: 0}), 0.into(), 2, SlotRange::ZeroZero),
			(Some(NewBidder{who: 3,sub: 0}), 1.into(), 1, SlotRange::OneOne),
			(Some(NewBidder{who: 1,sub: 0}), 2.into(), 53, SlotRange::TwoTwo),
			(Some(NewBidder{who: 5,sub: 0}), 3.into(), 1, SlotRange::ThreeThree)
		];

		assert_eq!(Slots::calculate_winners(winning.clone(), TestParachains::new_id), winners);

		reset_count();
		winning[SlotRange::ZeroThree as u8 as usize] = Some((Bidder::New(NewBidder{who: 1, sub: 0}), 2));
		let winners = vec![
			(Some(NewBidder{who: 2,sub: 0}), 0.into(), 2, SlotRange::ZeroZero),
			(Some(NewBidder{who: 3,sub: 0}), 1.into(), 1, SlotRange::OneOne),
			(Some(NewBidder{who: 1,sub: 0}), 2.into(), 53, SlotRange::TwoTwo),
			(Some(NewBidder{who: 5,sub: 0}), 3.into(), 1, SlotRange::ThreeThree)
		];
		assert_eq!(Slots::calculate_winners(winning.clone(), TestParachains::new_id), winners);

		reset_count();
		winning[SlotRange::ZeroOne as u8 as usize] = Some((Bidder::New(NewBidder{who: 4, sub: 0}), 3));
		let winners = vec![
			(Some(NewBidder{who: 4,sub: 0}), 0.into(), 3, SlotRange::ZeroOne),
			(Some(NewBidder{who: 1,sub: 0}), 1.into(), 53, SlotRange::TwoTwo),
			(Some(NewBidder{who: 5,sub: 0}), 2.into(), 1, SlotRange::ThreeThree)
		];
		assert_eq!(Slots::calculate_winners(winning.clone(), TestParachains::new_id), winners);
	}
}<|MERGE_RESOLUTION|>--- conflicted
+++ resolved
@@ -901,29 +901,14 @@
 
 	parameter_types! {
 		pub const ExistentialDeposit: u64 = 0;
-<<<<<<< HEAD
-		pub const TransferFee: u64 = 0;
-}
+	}
 
 	impl balances::Trait for Test {
 		type Balance = u64;
-=======
-		pub const CreationFee: u64 = 0;
-	}
-
-	impl balances::Trait for Test {
-		type Balance = u64;
-		type OnReapAccount = System;
-		type OnNewAccount = ();
->>>>>>> 96a0c87d
 		type Event = ();
 		type DustRemoval = ();
 		type ExistentialDeposit = ExistentialDeposit;
-<<<<<<< HEAD
 		type AccountStore = System;
-=======
-		type CreationFee = CreationFee;
->>>>>>> 96a0c87d
 	}
 
 	thread_local! {
