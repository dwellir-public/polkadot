[package]
name = "bp-millau"
description = "Primitives of Millau runtime."
version = "0.1.0"
authors = ["Parity Technologies <admin@parity.io>"]
edition = "2018"
license = "GPL-3.0-or-later WITH Classpath-exception-2.0"

[dependencies]

# Bridge Dependencies

bp-messages = { path = "../messages", default-features = false }
bp-runtime = { path = "../runtime", default-features = false }
fixed-hash = { version = "0.7.0", default-features = false }
hash256-std-hasher = { version = "0.15.2", default-features = false }
impl-codec = { version = "0.5.1", default-features = false }
impl-serde = { version = "0.3.1", optional = true }
parity-util-mem = { version = "0.10", default-features = false, features = ["primitive-types"] }
scale-info = { version = "1.0", default-features = false, features = ["derive"] }
serde = { version = "1.0", optional = true, features = ["derive"] }

# Substrate Based Dependencies

<<<<<<< HEAD
frame-support = { git = "https://github.com/paritytech/substrate", default-features = false , branch = "master" }
frame-system = { git = "https://github.com/paritytech/substrate", default-features = false , branch = "master" }
sp-api = { git = "https://github.com/paritytech/substrate", default-features = false , branch = "master" }
sp-core = { git = "https://github.com/paritytech/substrate", default-features = false , branch = "master" }
sp-io = { git = "https://github.com/paritytech/substrate", default-features = false , branch = "master" }
sp-runtime = { git = "https://github.com/paritytech/substrate", default-features = false , branch = "master" }
sp-std = { git = "https://github.com/paritytech/substrate", default-features = false , branch = "master" }
sp-trie = { git = "https://github.com/paritytech/substrate", default-features = false , branch = "master" }
=======
frame-support = { git = "https://github.com/paritytech/substrate", branch = "master", default-features = false }
frame-system = { git = "https://github.com/paritytech/substrate", branch = "master", default-features = false }
sp-api = { git = "https://github.com/paritytech/substrate", branch = "master", default-features = false }
sp-core = { git = "https://github.com/paritytech/substrate", branch = "master", default-features = false }
sp-io = { git = "https://github.com/paritytech/substrate", branch = "master", default-features = false }
sp-runtime = { git = "https://github.com/paritytech/substrate", branch = "master", default-features = false }
sp-std = { git = "https://github.com/paritytech/substrate", branch = "master", default-features = false }
sp-trie = { git = "https://github.com/paritytech/substrate", branch = "master", default-features = false }
>>>>>>> 634f649b

[features]
default = ["std"]
std = [
	"bp-messages/std",
	"bp-runtime/std",
	"fixed-hash/std",
	"frame-support/std",
	"frame-system/std",
	"hash256-std-hasher/std",
	"impl-codec/std",
	"impl-serde",
	"parity-util-mem/std",
	"scale-info/std",
	"serde",
	"sp-api/std",
	"sp-core/std",
	"sp-io/std",
	"sp-runtime/std",
	"sp-std/std",
	"sp-trie/std",
]<|MERGE_RESOLUTION|>--- conflicted
+++ resolved
@@ -22,16 +22,6 @@
 
 # Substrate Based Dependencies
 
-<<<<<<< HEAD
-frame-support = { git = "https://github.com/paritytech/substrate", default-features = false , branch = "master" }
-frame-system = { git = "https://github.com/paritytech/substrate", default-features = false , branch = "master" }
-sp-api = { git = "https://github.com/paritytech/substrate", default-features = false , branch = "master" }
-sp-core = { git = "https://github.com/paritytech/substrate", default-features = false , branch = "master" }
-sp-io = { git = "https://github.com/paritytech/substrate", default-features = false , branch = "master" }
-sp-runtime = { git = "https://github.com/paritytech/substrate", default-features = false , branch = "master" }
-sp-std = { git = "https://github.com/paritytech/substrate", default-features = false , branch = "master" }
-sp-trie = { git = "https://github.com/paritytech/substrate", default-features = false , branch = "master" }
-=======
 frame-support = { git = "https://github.com/paritytech/substrate", branch = "master", default-features = false }
 frame-system = { git = "https://github.com/paritytech/substrate", branch = "master", default-features = false }
 sp-api = { git = "https://github.com/paritytech/substrate", branch = "master", default-features = false }
@@ -40,7 +30,6 @@
 sp-runtime = { git = "https://github.com/paritytech/substrate", branch = "master", default-features = false }
 sp-std = { git = "https://github.com/paritytech/substrate", branch = "master", default-features = false }
 sp-trie = { git = "https://github.com/paritytech/substrate", branch = "master", default-features = false }
->>>>>>> 634f649b
 
 [features]
 default = ["std"]
